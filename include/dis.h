/*
 * Copyright (C) 2009-2011 Marcin Kościelnicki <koriakin@0x04.net>
 * All Rights Reserved.
 *
 * Permission is hereby granted, free of charge, to any person obtaining a
 * copy of this software and associated documentation files (the "Software"),
 * to deal in the Software without restriction, including without limitation
 * the rights to use, copy, modify, merge, publish, distribute, sublicense,
 * and/or sell copies of the Software, and to permit persons to whom the
 * Software is furnished to do so, subject to the following conditions:
 *
 * The above copyright notice and this permission notice (including the next
 * paragraph) shall be included in all copies or substantial portions of the
 * Software.
 *
 * THE SOFTWARE IS PROVIDED "AS IS", WITHOUT WARRANTY OF ANY KIND, EXPRESS OR
 * IMPLIED, INCLUDING BUT NOT LIMITED TO THE WARRANTIES OF MERCHANTABILITY,
 * FITNESS FOR A PARTICULAR PURPOSE AND NONINFRINGEMENT.  IN NO EVENT SHALL
 * VA LINUX SYSTEMS AND/OR ITS SUPPLIERS BE LIABLE FOR ANY CLAIM, DAMAGES OR
 * OTHER LIABILITY, WHETHER IN AN ACTION OF CONTRACT, TORT OR OTHERWISE,
 * ARISING FROM, OUT OF OR IN CONNECTION WITH THE SOFTWARE OR THE USE OR
 * OTHER DEALINGS IN THE SOFTWARE.
 */

#ifndef COREDIS_H
#define COREDIS_H

#include <assert.h>
#include <stdio.h>
#include <stdlib.h>
#include <stdint.h>
#include <string.h>
#include <unistd.h>
#include "util.h"
#include "var.h"
<<<<<<< HEAD
#include "ed2a.h"
#include "ed2i.h"
=======

extern char *cnorm;	// instruction code and misc stuff
extern char *cname;	// instruction name and mods
extern char *creg0;	// $r registers
extern char *creg1;	// other registers
extern char *cmem;	// memory accesses
extern char *cnum;	// numbers
extern char *cunk;	// unknown stuff
extern char *cbtarg;	// jump labels
extern char *cctarg;	// call labels
extern char *cbctarg;	// call and jump labels
>>>>>>> 6610796e

/*
 * Table format
 *
 * Decoding various fields is done by multi-level tables of decode operations.
 * Fields of a single table entry:
 *  - bitmask of program types for which this entry applies
 *  - value that needs to match
 *  - mask of bits in opcode that need to match the val
 *  - a sequence of 0 to 8 operations to perform if this entry is matched.
 *
 * Each table is scanned linearly until a matching entry is found, then all
 * ops in this entry are executed. Length of a table is not checked, so they
 * need either a terminator showing '???' for unknown stuff, or match all
 * possible values.
 *
 * A single op is supposed to decode some field of the instruction and print
 * it. In the table, an op is just a function pointer plus a void* that gets
 * passed to it as an argument. atomtab is an op that descends recursively
 * into another table to decude a subfield. T(too) is an op shorthand for use
 * in tables.
 *
 * Each op takes five arguments: output file to print to, pointer to the
 * opcode being decoded, pointer to a mask value of already-used fields,
 * a free-form void * specified in table entry that called this op, and
 * allowed program type bitmask.
 *
 * The mask argument is supposed to detect unknown fields in opcodes: if some
 * bit in decoded opcode is set, but no op executed along the way claims to
 * use it, it's probably some unknown field that could totally change the
 * meaning of instruction and will be printed in bold fucking red to alert
 * the user. Each op ors in the bitmask that it uses, and after all ops are
 * executed, main code prints unclaimed bits. This works for fields that can
 * be used multiple times, like the COND field: it'll be read fine by all ops
 * that happen to use it, but will be marked red if no op used it, like
 * an unconditional non-addc non-mov-from-$c insn.
 *
 * This doesn't work for $a, as there is a special case here: only the first
 * field using it actually gets its value, next ones just use 0. This is
 * hacked around by zeroing out the field directly in passed opcode parameter
 * in the op reading it. This gives proper behavior on stuff like add b32 $r0,
 * s[$a1+0x4], c0[0x10].
 *
 * Macros provided for quickly getting the bitfields: BF(...) gets value of
 * given bitfield and marks it as used in the mask. Args are
 * given as start bit, size in bits.
 *
 * Also, two simple ops are provided: N("string") prints a literal to output
 * and is supposed to be used for instruction names and various modifiers.
 * OOPS is for unknown encodings,
 */

typedef unsigned long long ull;

static inline ull bf_(int s, int l, ull *a, ull *m) {
	int idx = s / 0x40;
	int bit = s % 0x40;
	ull res = 0;
	ull m0 = (((1ull << l) - 1) << bit);
	m[idx] |= m0;
	res |= (a[idx] & m0) >> bit;
	if (bit + l > 0x40) {
		ull m1 = (((1ull << l) - 1) >> (0x40 - bit));
		m[idx+1] |= m1;
		res |= (a[idx+1] & m1) << (0x40 - bit);
	}
	return res;
}
#define BF(s, l) bf_(s, l, a, m)

#define MAXOPLEN (128/64)

struct disctx;
struct disisa;

#define APROTO (struct disctx *ctx, ull *a, ull *m, const void *v, int spos)

struct matches;

typedef struct matches *(*afun) APROTO;

struct sbf {
	int pos;
	int len;
};

struct bitfield {
	struct sbf sbf[2];
	enum {
		BF_UNSIGNED,
		BF_SIGNED,
		BF_SLIGHTLY_SIGNED,
		BF_ULTRASIGNED,
		BF_LUT,
	} mode;
	int shr;
	int pcrel;
	ull xorend;
	ull addend;
	ull pospreadd; // <3 xtensa...
	ull *lut;
	int wrapok;
};

struct sreg {
	int num;
	const char *name;
	enum {
		SR_NAMED,
		SR_ZERO,
		SR_ONE,
		SR_DISCARD,
	} mode;
	int fmask;
};

struct reg {
	const struct bitfield *bf;
	const char *name;
	const char *suffix;
	const struct sreg *specials;
	int always_special;
	int hilo;
	int cool;
};

struct mem {
	const char *name;
	const struct bitfield *idx;
	const struct reg *reg;
	const struct bitfield *imm;
	const struct reg *reg2;
	int reg2shr;
	int postincr; // nv50dis hack.
	int literal;
};

struct vec {
	char *name;
	struct bitfield *bf;
	struct bitfield *cnt;
	struct bitfield *mask;
	int cool;
};

struct atom {
	afun fun;
	const void *arg;
};

struct insn {
	ull val;
	ull mask;
	struct atom atoms[16];
	int fmask;
	int ptype;
};

struct matches {
	struct match *m;
	int mnum;
	int mmax;
};

struct reloc {
	const struct bitfield *bf;
	const struct expr *expr;
};

struct match {
	int oplen;
	ull a[MAXOPLEN], m[MAXOPLEN];
	int lpos;
	struct reloc relocs[8];
	int nrelocs;
};

struct label {
	const char *name;
	ull val;
	int type;
	unsigned size;
};

struct disctx {
	const struct disisa *isa;
	uint8_t *code;
	int *marks;
	const char **names;
	uint32_t codebase;
	uint32_t codesz;
	struct varinfo *varinfo;
	int oplen;
	uint32_t pos;
	int reverse;
	struct line *line;
	struct label *labels;
	int labelsnum;
	int labelsmax;
	struct symtab *symtab;
	struct expr **atoms;
	int atomsnum;
	int atomsmax;
	int endmark;
	const char *cur_global_label;
};

struct disisa {
	const char *ed2name;
	struct insn *troot;
	int maxoplen;
	int opunit;
	int posunit;
	int i_need_nv50as_hack;
<<<<<<< HEAD
	struct ed2i_isa *ed2;
=======
	int prepdone;
	void (*prep)(struct disisa *);
>>>>>>> 6610796e
	struct vardata *vardata;
};

struct file {
	struct line **lines;
	int linesnum;
	int linesmax;
};

struct line {
	enum ltype {
		LINE_INSN,
		LINE_LABEL,
		LINE_DIR,
	} type;
	char *str;
	struct expr **atoms;
	int atomsnum;
	int atomsmax;
	struct ed2_loc loc;
};

struct expr {
	enum etype {
		EXPR_NUM,
		EXPR_ID,
		EXPR_LABEL,
		EXPR_REG,
		EXPR_MEM,
		EXPR_VEC,
		EXPR_DISCARD,
		EXPR_BITFIELD,
		EXPR_NEG,
		EXPR_NOT,
		EXPR_MUL,
		EXPR_DIV,
		EXPR_ADD,
		EXPR_SUB,
		EXPR_SHL,
		EXPR_SHR,
		EXPR_AND,
		EXPR_XOR,
		EXPR_OR,
		EXPR_PIADD,
		EXPR_PISUB,
		EXPR_SESTART,
		EXPR_SEEND,
		EXPR_ED2A,
	} type;
	const char *str;
	ull num1, num2;
	const struct expr *expr1;
	const struct expr *expr2;
	struct expr **vexprs;
	int vexprsnum;
	int vexprsmax;
	int isimm;
	int special;
	struct ed2a_expr *ed2a;
};

static inline struct expr *makeex(enum etype type) {
	struct expr *res = calloc(sizeof(*res), 1);
	res->type = type;
	return res;
}

static inline struct expr *makeed2a(struct ed2a_expr *ed2a) {
	struct expr *res = calloc(sizeof(*res), 1);
	res->type = EXPR_ED2A;
	res->ed2a = ed2a;
	return res;
}

static inline struct expr *makeunex(enum etype type, const struct expr *expr) {
	struct expr *res = makeex(type);
	res->expr1 = expr;
	res->isimm = expr->isimm;
	return res;
}

static inline struct expr *makebinex(enum etype type, const struct expr *expr1, const struct expr *expr2) {
	struct expr *res = makeex(type);
	res->expr1 = expr1;
	res->expr2 = expr2;
	if (type != EXPR_PIADD && type != EXPR_PISUB)
		res->isimm = expr1->isimm && expr2->isimm;
	return res;
}

int setsbf (struct match *res, int pos, int len, ull num);

/*
 * Makes a simple table for checking a single flag.
 *
 * Arguments: table name, flag position, ops for 0, ops for 1.
 */

#define F(n, f, a, b) static struct insn tab ## n[] = {\
	{ 0,		1ull<<(f), a },\
	{ 1ull<<(f),	1ull<<(f), b },\
	{ 0, 0, OOPS },\
};
#define F1(n, f, b) static struct insn tab ## n[] = {\
	{ 0,		1ull<<(f) },\
	{ 1ull<<(f),	1ull<<(f), b },\
	{ 0, 0, OOPS },\
};
#define F1V(n, v, f, b) static struct insn tab ## n[] = {\
	{ 0,		1ull<<(f), .fmask = v },\
	{ 1ull<<(f),	1ull<<(f), b, .fmask = v },\
	{ 0, 0 },\
};

#define T(x) atomtab, tab ## x
struct matches *atomtab APROTO;

#define OP8 atomopl, op8len
#define OP16 atomopl, op16len
#define OP24 atomopl, op24len
#define OP32 atomopl, op32len
#define OP40 atomopl, op40len
#define OP64 atomopl, op64len
extern int op8len[];
extern int op16len[];
extern int op24len[];
extern int op32len[];
extern int op40len[];
extern int op64len[];
struct matches *atomopl APROTO;

struct matches *atomendmark APROTO;
#define ENDMARK atomendmark, 0

struct matches *atomsestart APROTO;
#define SESTART atomsestart, 0

struct matches *atomseend APROTO;
#define SEEND atomseend, 0

#define N(x) atomname, x
struct matches *atomname APROTO;
#define C(x) atomcmd, x
struct matches *atomcmd APROTO;

#define U(x) atomunk, "unk" x
struct matches *atomunk APROTO;

#define OOPS atomunk, "???"
struct matches *atomunk APROTO;

#define DISCARD atomdiscard, 0
struct matches *atomdiscard APROTO;

struct matches *atomimm APROTO;
struct matches *atomctarg APROTO;
struct matches *atombtarg APROTO;

struct matches *atomign APROTO;

struct matches *atomreg APROTO;

struct matches *atommem APROTO;

struct matches *atomvec APROTO;

struct matches *atombf APROTO;

ull getbf(const struct bitfield *bf, ull *a, ull *m, struct disctx *ctx);
#define GETBF(bf) getbf(bf, a, m, ctx)

const struct disisa *ed_getisa(const char *name);

<<<<<<< HEAD
void envydis (const struct disisa *isa, FILE *out, uint8_t *code, uint32_t start, int num, struct varinfo *varinfo, int quiet, struct label *labels, int labelsnum, const struct ed2a_colors *cols);
void printexpr(FILE *out, const struct expr *expr, int lvl, const struct ed2a_colors *cols);

void convert_iop(struct line *line, struct ed2a_iop *iop);
=======
void envydis (const struct disisa *isa, FILE *out, uint8_t *code, uint32_t start, int num, struct varinfo *varinfo, int quiet, struct label *labels, int labelsnum);
void printexpr(FILE *out, const struct expr *expr, int lvl);
>>>>>>> 6610796e

#endif<|MERGE_RESOLUTION|>--- conflicted
+++ resolved
@@ -33,22 +33,8 @@
 #include <unistd.h>
 #include "util.h"
 #include "var.h"
-<<<<<<< HEAD
 #include "ed2a.h"
 #include "ed2i.h"
-=======
-
-extern char *cnorm;	// instruction code and misc stuff
-extern char *cname;	// instruction name and mods
-extern char *creg0;	// $r registers
-extern char *creg1;	// other registers
-extern char *cmem;	// memory accesses
-extern char *cnum;	// numbers
-extern char *cunk;	// unknown stuff
-extern char *cbtarg;	// jump labels
-extern char *cctarg;	// call labels
-extern char *cbctarg;	// call and jump labels
->>>>>>> 6610796e
 
 /*
  * Table format
@@ -263,12 +249,9 @@
 	int opunit;
 	int posunit;
 	int i_need_nv50as_hack;
-<<<<<<< HEAD
 	struct ed2i_isa *ed2;
-=======
 	int prepdone;
 	void (*prep)(struct disisa *);
->>>>>>> 6610796e
 	struct vardata *vardata;
 };
 
@@ -442,14 +425,9 @@
 
 const struct disisa *ed_getisa(const char *name);
 
-<<<<<<< HEAD
 void envydis (const struct disisa *isa, FILE *out, uint8_t *code, uint32_t start, int num, struct varinfo *varinfo, int quiet, struct label *labels, int labelsnum, const struct ed2a_colors *cols);
 void printexpr(FILE *out, const struct expr *expr, int lvl, const struct ed2a_colors *cols);
 
 void convert_iop(struct line *line, struct ed2a_iop *iop);
-=======
-void envydis (const struct disisa *isa, FILE *out, uint8_t *code, uint32_t start, int num, struct varinfo *varinfo, int quiet, struct label *labels, int labelsnum);
-void printexpr(FILE *out, const struct expr *expr, int lvl);
->>>>>>> 6610796e
 
 #endif