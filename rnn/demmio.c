--- conflicted
+++ resolved
@@ -251,11 +251,7 @@
 	const struct disisa *hwsq_isa = ed_getisa("hwsq");
 	struct varinfo *hwsq_var_nv41 = varinfo_new(hwsq_isa->vardata);
 	varinfo_set_variant(hwsq_var_nv41, "nv41");
-<<<<<<< HEAD
-	const struct ed2a_colors *discolors = &ed2a_def_colors;
-=======
 	const struct envy_colors *colors = &envy_def_colors;
->>>>>>> 82fc024e
 	while (1) {
 		/* yes, static buffer. but mmiotrace lines are bound to have sane length anyway. */
 		if (!fgets(line, sizeof(line), fin))
@@ -301,11 +297,7 @@
 				if (cc->bar0 && addr >= cc->bar0 && addr < cc->bar0+cc->bar0l) {
 					addr -= cc->bar0;
 					if (cc->hwsqip && addr != cc->hwsqnext) {
-<<<<<<< HEAD
-						envydis(hwsq_isa, stdout, cc->hwsq, 0, cc->hwsqnext & 0x3fc, hwsq_var_nv41, 0, 0, 0, discolors);
-=======
 						envydis(hwsq_isa, stdout, cc->hwsq, 0, cc->hwsqnext & 0x3fc, hwsq_var_nv41, 0, 0, 0, colors);
->>>>>>> 82fc024e
 						cc->hwsqip = 0;
 					}
 					if (addr == 0 && !cc->chdone) {
@@ -421,11 +413,7 @@
 						param[3] = value >> 24;
 						struct rnndecaddrinfo *ai = rnndec_decodeaddr(cc->ctx, mmiodom, addr, line[0] == 'W');
 						printf ("[%d] MMIO%d %c 0x%06"PRIx64" 0x%08"PRIx64" %s %s ", cci, width, line[0], addr, value, ai->name, line[0]=='W'?"<=":"=>");
-<<<<<<< HEAD
-						envydis(ctx_isa, stdout, param, cc->ctxpos, 4, (cc->arch == 5 ? ctx_var_nv50 : ctx_var_nv40), 0, 0, 0, discolors);
-=======
 						envydis(ctx_isa, stdout, param, cc->ctxpos, 4, (cc->arch == 5 ? ctx_var_nv50 : ctx_var_nv40), 0, 0, 0, colors);
->>>>>>> 82fc024e
 						cc->ctxpos++;
 						free(ai->name);
 						free(ai);
