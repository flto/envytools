--- conflicted
+++ resolved
@@ -27,7 +27,6 @@
 
 #include "dis.h"
 
-<<<<<<< HEAD
 extern struct disisa nv50_isa_s;
 extern struct disisa nvc0_isa_s;
 extern struct disisa ctx_isa_s;
@@ -36,16 +35,6 @@
 extern struct disisa vp2_isa_s;
 extern struct disisa vuc_isa_s;
 extern struct disisa macro_isa_s;
-=======
-extern const struct disisa nv50_isa_s;
-extern const struct disisa nvc0_isa_s;
-extern const struct disisa ctx_isa_s;
-extern const struct disisa fuc_isa_s;
-extern const struct disisa hwsq_isa_s;
-extern const struct disisa vp2_isa_s;
-extern const struct disisa vuc_isa_s;
-extern const struct disisa macro_isa_s;
-extern const struct disisa vp1_isa_s;
->>>>>>> 54a90cf6
+extern struct disisa vp1_isa_s;
 
 #endif