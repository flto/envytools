/*
 * Copyright (C) 2009-2011 Marcin Kościelnicki <koriakin@0x04.net>
 * All Rights Reserved.
 *
 * Permission is hereby granted, free of charge, to any person obtaining a
 * copy of this software and associated documentation files (the "Software"),
 * to deal in the Software without restriction, including without limitation
 * the rights to use, copy, modify, merge, publish, distribute, sublicense,
 * and/or sell copies of the Software, and to permit persons to whom the
 * Software is furnished to do so, subject to the following conditions:
 *
 * The above copyright notice and this permission notice (including the next
 * paragraph) shall be included in all copies or substantial portions of the
 * Software.
 *
 * THE SOFTWARE IS PROVIDED "AS IS", WITHOUT WARRANTY OF ANY KIND, EXPRESS OR
 * IMPLIED, INCLUDING BUT NOT LIMITED TO THE WARRANTIES OF MERCHANTABILITY,
 * FITNESS FOR A PARTICULAR PURPOSE AND NONINFRINGEMENT.  IN NO EVENT SHALL
 * VA LINUX SYSTEMS AND/OR ITS SUPPLIERS BE LIABLE FOR ANY CLAIM, DAMAGES OR
 * OTHER LIABILITY, WHETHER IN AN ACTION OF CONTRACT, TORT OR OTHERWISE,
 * ARISING FROM, OUT OF OR IN CONNECTION WITH THE SOFTWARE OR THE USE OR
 * OTHER DEALINGS IN THE SOFTWARE.
 */

#include "dis.h"
#include "dis-intern.h"
#include <stdarg.h>

/*
 * Color scheme
 */

int var_ok(int fmask, int ptype, struct ed2v_variant *var) {
	return (!fmask || (var->fmask[0] & fmask) == fmask) && (!ptype || (var->mode[0] != -1 && ptype & 1 << var->mode[0]));
}

char *aprint(const char *format, ...) {
	va_list va;
	va_start(va, format);
	size_t sz = vsnprintf(0, 0, format, va);
	va_end(va);
	char *res = malloc(sz + 1);
	va_start(va, format);
	vsnprintf(res, sz + 1, format, va);
	va_end(va);
	return res;
}

void mark(struct disctx *ctx, uint32_t ptr, int m) {
	if (ptr < ctx->codebase || ptr >= ctx->codebase + ctx->codesz / ctx->isa->posunit)
		return;
	ctx->marks[ptr - ctx->codebase] |= m;
}

int is_nr_mark(struct disctx *ctx, uint32_t ptr) {
	if (ptr < ctx->codebase || ptr >= ctx->codebase + ctx->codesz / ctx->isa->posunit)
		return 0;
	return ctx->marks[ptr - ctx->codebase] & 0x40;
}

struct matches *emptymatches() {
	struct matches *res = calloc(sizeof *res, 1);
	return res;
}

struct matches *alwaysmatches(int lpos) {
	struct matches *res = calloc(sizeof *res, 1);
	struct match m = { .lpos = lpos };
	ADDARRAY(res->m, m);
	return res;
}

struct matches *catmatches(struct matches *a, struct matches *b) {
	int i;
	for (i = 0; i < b->mnum; i++)
		ADDARRAY(a->m, b->m[i]);
	free(b->m);
	free(b);
	return a;
}

struct matches *mergematches(struct match a, struct matches *b) {
	struct matches *res = emptymatches();
	int i, j;
	for (i = 0; i < b->mnum; i++) {
		for (j = 0; j < MAXOPLEN; j++) {
			ull cmask = a.m[j] & b->m[i].m[j];
			if ((a.a[j] & cmask) != (b->m[i].a[j] & cmask))
				break;
		}
		if (j == MAXOPLEN) {
			struct match nm = b->m[i];
			if (!nm.oplen)
				nm.oplen = a.oplen;
			for (j = 0; j < MAXOPLEN; j++) {
				nm.a[j] |= a.a[j];
				nm.m[j] |= a.m[j];
			}
			int j;
			assert (a.nrelocs + nm.nrelocs <= 8);
			for (j = 0; j < a.nrelocs; j++)
				nm.relocs[nm.nrelocs + j] = a.relocs[j];
			nm.nrelocs += a.nrelocs;
			ADDARRAY(res->m, nm);
		}
	}
	free(b->m);
	free(b);
	return res;
}

struct matches *tabdesc (struct disctx *ctx, struct match m, const struct atom *atoms) {
	if (!atoms->fun) {
		struct matches *res = emptymatches();
		ADDARRAY(res->m, m);
		return res;
	}
	struct matches *ms = atoms->fun(ctx, 0, 0, atoms->arg, m.lpos);
	if (!ms)
		return 0;
	ms = mergematches(m, ms);
	atoms++;
	if (!atoms->fun)
		return ms;
	struct matches *res = emptymatches();
	int i;
	for (i = 0; i < ms->mnum; i++) {
		struct matches *tmp = tabdesc(ctx, ms->m[i], atoms);
		if (tmp)
			res = catmatches(res, tmp);
	}
	free(ms->m);
	free(ms);
	return res;
}

struct matches *atomtab APROTO {
	const struct insn *tab = v;
	if (!ctx->reverse) {
		int i;
		while ((a[0]&tab->mask) != tab->val || !var_ok(tab->fmask, tab->ptype, ctx->variant))
			tab++;
		m[0] |= tab->mask;
		for (i = 0; i < 16; i++)
			if (tab->atoms[i].fun)
				tab->atoms[i].fun (ctx, a, m, tab->atoms[i].arg, 0);
		return NULL;
	} else {
		struct matches *res = emptymatches();
		int i;
		for (i = 0; ; i++) {
			if (var_ok(tab[0].fmask, tab[0].ptype, ctx->variant)) {
				struct match sm = { 0, .a = {tab[i].val}, .m = {tab[i].mask}, .lpos = spos };
				struct matches *subm = tabdesc(ctx, sm, tab[i].atoms); 
				if (subm)
					res = catmatches(res, subm);
			}
			if (!tab[i].mask && !tab[i].fmask && !tab[i].ptype) break;
		}
		return res;
	}
}

int op8len[] = { 1 };
int op16len[] = { 2 };
int op24len[] = { 3 };
int op32len[] = { 4 };
int op40len[] = { 5 };
int op64len[] = { 8 };
struct matches *atomopl APROTO {
	if (!ctx->reverse) {
		ctx->oplen = *(int*)v;
		return NULL;
	} else {
		struct matches *res = alwaysmatches(spos);
		res->m[0].oplen = *(int*)v;
		return res;
	}
}

struct matches *atomendmark APROTO {
	if (!ctx->reverse) {
		ctx->endmark = 1;
		return NULL;
	} else {
		struct matches *res = alwaysmatches(spos);
		return res;
	}
}

struct matches *atomsestart APROTO {
	if (!ctx->reverse) {
		struct expr *expr = makeex(EXPR_SESTART);
		ADDARRAY(ctx->atoms, expr);
		return NULL;
	} else {
		struct expr *e = ctx->line->atoms[spos];
		if (e->type == EXPR_SESTART)
			return alwaysmatches(spos+1);
		else
			return 0;
	}
}

struct matches *atomseend APROTO {
	if (!ctx->reverse) {
		struct expr *expr = makeex(EXPR_SEEND);
		ADDARRAY(ctx->atoms, expr);
		return NULL;
	} else {
		struct expr *e = ctx->line->atoms[spos];
		if (e->type == EXPR_SEEND)
			return alwaysmatches(spos+1);
		else
			return 0;
	}
}

struct matches *matchid(struct disctx *ctx, int spos, const char *v) {
	if (spos == ctx->line->atomsnum)
		return 0;
	struct expr *e = ctx->line->atoms[spos];
	if (e->type == EXPR_ID && !strcmp(e->str, v))
		return alwaysmatches(spos+1);
	else
		return 0;
}

struct matches *atomname APROTO {
	if (!ctx->reverse) {
		struct expr *expr = makeex(EXPR_ID);
		expr->str = v;
		ADDARRAY(ctx->atoms, expr);
		return NULL;
	} else {
		return matchid(ctx, spos, v);
	}
}

struct matches *atomcmd APROTO {
	if (!ctx->reverse) {
		struct expr *expr = makeex(EXPR_ID);
		expr->str = v;
		expr->special = 1;
		ADDARRAY(ctx->atoms, expr);
		return NULL;
	} else {
		return matchid(ctx, spos, v);
	}
}

struct matches *atomunk APROTO {
	if (ctx->reverse)
		return 0;
	struct expr *expr = makeex(EXPR_ID);
	expr->str = v;
	expr->special = 2;
	ADDARRAY(ctx->atoms, expr);
	return NULL;
}

int setsbf (struct match *res, int pos, int len, ull num) {
	if (!len)
		return 1;
	int idx = pos / 0x40;
	pos %= 0x40;
	ull m = ((1ull << len) - 1) << pos;
	ull a = (num << pos) & m;
	if ((a & m & res->m[idx]) == (res->a[idx] & m & res->m[idx])) {
		res->a[idx] |= a;
		res->m[idx] |= m;
	} else {
		return 0;
	}
	if (pos + len > 0x40) {
		ull m1 = (((1ull << len) - 1) >> (0x40 - pos));
		ull a1 = (num >> (0x40 - pos)) & m1;
		if ((a1 & m1 & res->m[idx+1]) == (res->a[idx+1] & m1 & res->m[idx+1])) {
			res->a[idx+1] |= a1;
			res->m[idx+1] |= m1;
		} else {
			return 0;
		}
	}
	return 1;
}

int setbfe (struct match *res, const struct bitfield *bf, const struct expr *expr) {
	if (!expr->isimm)
		return 0;
	if (expr->type != EXPR_NUM || bf->pcrel) {
		assert (res->nrelocs != 8);
		res->relocs[res->nrelocs].bf = bf;
		res->relocs[res->nrelocs].expr = expr;
		res->nrelocs++;
		return 1;
	}
	ull num = (expr->num1 - bf->addend) ^ bf->xorend;
	if (bf->lut) {
		int max = 1 << (bf->sbf[0].len + bf->sbf[1].len);
		int j = 0;
		for (j = 0; j < max; j++)
			if (bf->lut[j] == num)
				break;
		if (j == max)
			return 0;
		num = j;
	}
	num >>= bf->shr;
	setsbf(res, bf->sbf[0].pos, bf->sbf[0].len, num);
	num >>= bf->sbf[0].len;
	setsbf(res, bf->sbf[1].pos, bf->sbf[1].len, num);
	ull mask = ~0ull;
	ull totalsz = bf->shr + bf->sbf[0].len + bf->sbf[1].len;
	if (bf->wrapok && totalsz < 64)
		mask = (1ull << totalsz) - 1;
	return (getbf(bf, res->a, res->m, 0) & mask) == (expr->num1 & mask);
}

int setbf (struct match *res, const struct bitfield *bf, ull num) {
	if (bf->pcrel) {
		struct expr *e = makeex(EXPR_NUM);
		e->num1 = num;
		e->isimm = 1;
		return setbfe(res, bf, e);
	} else {
		struct expr e = { .type = EXPR_NUM, .num1 = num, .isimm = 1 };
		return setbfe(res, bf, &e);
	}
}

struct matches *matchimm (struct disctx *ctx, const struct bitfield *bf, int spos) {
	if (spos == ctx->line->atomsnum)
		return 0;
	struct matches *res = alwaysmatches(spos+1);
	if (setbfe(res->m, bf, ctx->line->atoms[spos]))
		return res;
	else {
		free(res->m);
		free(res);
		return 0;
	}
}

struct matches *atomimm APROTO {
	const struct bitfield *bf = v;
	if (ctx->reverse)
		return matchimm(ctx, bf, spos);
	struct expr *expr = makeex(EXPR_NUM);
	expr->num1 = GETBF(bf);
	ADDARRAY(ctx->atoms, expr);
	return NULL;
}

struct matches *atomctarg APROTO {
	const struct bitfield *bf = v;
	if (ctx->reverse)
		return matchimm(ctx, bf, spos);
	struct expr *expr = makeex(EXPR_NUM);
	expr->num1 = GETBF(bf);
	mark(ctx, expr->num1, 2);
	if (is_nr_mark(ctx, expr->num1))
		ctx->endmark = 1;
	expr->special = 2;
	ADDARRAY(ctx->atoms, expr);
	int i;
	for (i = 0; i < ctx->labelsnum; i++) {
		if (ctx->labels[i].val == expr->num1 && ctx->labels[i].name) {
			struct expr *expr = makeex(EXPR_LABEL);
			expr->str = strdup(ctx->labels[i].name);
			expr->special = 2;
			ADDARRAY(ctx->atoms, expr);
			return NULL;
		}
	}
	return NULL;
}

struct matches *atombtarg APROTO {
	const struct bitfield *bf = v;
	if (ctx->reverse)
		return matchimm(ctx, bf, spos);
	struct expr *expr = makeex(EXPR_NUM);
	expr->num1 = GETBF(bf);
	mark(ctx, expr->num1, 1);
	expr->special = 1;
	ADDARRAY(ctx->atoms, expr);
	int i;
	for (i = 0; i < ctx->labelsnum; i++) {
		if (ctx->labels[i].val == expr->num1 && ctx->labels[i].name) {
			struct expr *expr = makeex(EXPR_LABEL);
			expr->str = strdup(ctx->labels[i].name);
			expr->special = 2;
			ADDARRAY(ctx->atoms, expr);
			return NULL;
		}
	}
	return NULL;
}

struct matches *atomign APROTO {
	if (ctx->reverse)
		return alwaysmatches(spos);
	const int *n = v;
	(void)BF(n[0], n[1]);
	return NULL;
}

int matchreg (struct match *res, const struct reg *reg, const struct expr *expr, struct disctx *ctx) {
	if (reg->specials) {
		int i = 0;
		for (i = 0; reg->specials[i].num != -1; i++) {
			if (!var_ok(reg->specials[i].fmask, 0, ctx->variant))
				continue;
			switch (reg->specials[i].mode) {
				case SR_NAMED:
					if (expr->type == EXPR_REG && !strcmp(expr->str, reg->specials[i].name))
						return setbf(res, reg->bf, reg->specials[i].num);
					break;
				case SR_ZERO:
					if (expr->type == EXPR_NUM && expr->num1 == 0)
						return setbf(res, reg->bf, reg->specials[i].num);
					break;
				case SR_ONE:
					if (expr->type == EXPR_NUM && expr->num1 == 1)
						return setbf(res, reg->bf, reg->specials[i].num);
					break;
				case SR_DISCARD:
					if (expr->type == EXPR_DISCARD)
						return setbf(res, reg->bf, reg->specials[i].num);
					break;
			}
		}
	}
	if (expr->type != EXPR_REG)
		return 0;
	if (strncmp(expr->str, reg->name, strlen(reg->name)))
		return 0;
	const char *str = expr->str + strlen(reg->name);
	char *end;
	ull num = strtoull(str, &end, 10);
	if (!reg->hilo) {
		if (strcmp(end, (reg->suffix?reg->suffix:"")))
			return 0;
	} else {
		if (strlen(end) != 1)
			return 0;
		if (*end != 'h' && *end != 'l')
			return 0;
		num <<= 1;
		if (*end == 'h')
			num |= 1;
	}
	if (reg->bf)
		return setbf(res, reg->bf, num);
	else
		return !num;
}

int matchshreg (struct match *res, const struct reg *reg, const struct expr *expr, int shl, struct disctx *ctx) {
	ull sh = 0;
	while (1) {
		if (expr->type == EXPR_SHL && expr->expr2->type == EXPR_NUM) {
			sh += expr->expr2->num1;
			expr = expr->expr1;
		} else if (expr->type == EXPR_MUL && expr->expr2->type == EXPR_NUM) {
			ull num = expr->expr2->num1;
			if (!num || (num & (num-1)))
				return 0;
			while (num != 1)
				num >>= 1, sh++;
			expr = expr->expr1;
		} else if (expr->type == EXPR_MUL && expr->expr1->type == EXPR_NUM) {
			ull num = expr->expr1->num1;
			if (!num || (num & (num-1)))
				return 0;
			while (num != 1)
				num >>= 1, sh++;
			expr = expr->expr2;
		} else {
			break;
		}
	}
	if (sh != shl)
		return 0;
	return matchreg(res, reg, expr, ctx);
}

// print reg if non-0, ignore otherwise. return 1 if printed anything.
static struct expr *printreg (struct disctx *ctx, ull *a, ull *m, const struct reg *reg) {
	struct expr *expr;
	ull num = 0;
	if (reg->bf)
		num = GETBF(reg->bf);
	if (reg->specials) {
		int i;
		for (i = 0; reg->specials[i].num != -1; i++) {
			if (!var_ok(reg->specials[i].fmask, 0, ctx->variant))
				continue;
			if (num == reg->specials[i].num) {
				switch (reg->specials[i].mode) {
					case SR_NAMED:
						expr = makeex(EXPR_REG);
						expr->str = reg->specials[i].name;
						expr->special = 1;
						return expr;
					case SR_ZERO:
						return 0;
					case SR_ONE:
						expr = makeex(EXPR_NUM);
						expr->num1 = 1;
						return expr;
					case SR_DISCARD:
						expr = makeex(EXPR_DISCARD);
						return expr;
				}
			}
		}
	}
	expr = makeex(EXPR_REG);
	const char *suf = "";
	if (reg->suffix)
		suf = reg->suffix;
	if (reg->hilo) {
		if (num & 1)
			suf = "h";
		else
			suf = "l";
		num >>= 1;
	}
	expr->special = reg->cool;
	if (reg->always_special)
		expr->special = 2;
	if (reg->bf)
		expr->str = aprint("%s%lld%s", reg->name, num, suf);
	else
		expr->str = aprint("%s%s", reg->name, suf);
	return expr;
}

struct matches *atomreg APROTO {
	const struct reg *reg = v;
	if (ctx->reverse) {
		if (spos == ctx->line->atomsnum)
			return 0;
		struct matches *res = alwaysmatches(spos+1);
		if (matchreg(res->m, reg, ctx->line->atoms[spos], ctx))
			return res;
		else {
			free(res->m);
			free(res);
			return 0;
		}
	}
	struct expr *expr = printreg(ctx, a, m, reg);
	if (!expr) expr = makeex(EXPR_NUM);
	ADDARRAY(ctx->atoms, expr);
	return NULL;
}

struct matches *atomdiscard APROTO {
	if (ctx->reverse) {
		if (spos == ctx->line->atomsnum)
			return 0;
		if (ctx->line->atoms[spos]->type == EXPR_DISCARD) {
			return alwaysmatches(spos+1);
		} else {
			return 0;
		}
	}
	struct expr *expr = makeex(EXPR_DISCARD);
	ADDARRAY(ctx->atoms, expr);
	return NULL;
}

int addexpr (const struct expr **iex, const struct expr *expr, int flip) {
	if (flip) {
		if (!*iex)
			*iex = makeunex(EXPR_NEG, expr);
		else
			*iex = makebinex(EXPR_SUB, *iex, expr);
	} else {
		if (!*iex)
			*iex = expr;
		else
			*iex = makebinex(EXPR_ADD, *iex, expr);
	}
	return 1;
}

int matchmemaddr(const struct expr **iex, const struct expr **niex1, const struct expr **niex2, const struct expr **piex, const struct expr *expr, int flip) {
	if (expr->type == EXPR_PIADD || expr->type == EXPR_PISUB) {
		if (flip || !expr->expr2->isimm)
			return 0;
		return matchmemaddr(iex, niex1, niex2, piex, expr->expr1, 0) && addexpr(piex, expr->expr2, expr->type == EXPR_PISUB);
	}
	if (expr->isimm)
		return addexpr(iex, expr, flip);
	if (expr->type == EXPR_ADD)
		return matchmemaddr(iex, niex1, niex2, piex, expr->expr1, flip) && matchmemaddr(iex, niex1, niex2, piex, expr->expr2, flip);
	if (expr->type == EXPR_SUB)
		return matchmemaddr(iex, niex1, niex2, piex, expr->expr1, flip) && matchmemaddr(iex, niex1, niex2, piex, expr->expr2, !flip);
	if (expr->type == EXPR_NEG)
		return matchmemaddr(iex, niex1, niex2, piex, expr->expr1, !flip);
	if (flip)
		return 0;
	if (niex1 && !*niex1)
		*niex1 = expr;
	else if (niex2 && !*niex2)
		*niex2 = expr;
	else
		return 0;
	return 1;
}

struct matches *atommem APROTO {
	const struct mem *mem = v;
	if (!ctx->reverse) {
		struct expr *expr = 0;
		if (mem->reg)
			expr = printreg(ctx, a, m, mem->reg);
		if (mem->imm) {
			ull imm = GETBF(mem->imm);
			if (mem->postincr) {
				if (!expr) expr = makeex(EXPR_NUM);
				struct expr *sexpr = makeex(EXPR_NUM);
				if (imm & 1ull << 63) {
					sexpr->num1 = -imm;
					expr = makebinex(EXPR_PISUB, expr, sexpr);
				} else {
					sexpr->num1 = imm;
					expr = makebinex(EXPR_PIADD, expr, sexpr);
				}
			} else if (imm) {
				struct expr *sexpr = makeex(EXPR_NUM);
				if (expr) {
					if (imm & 1ull << 63) {
						sexpr->num1 = -imm;
						expr = makebinex(EXPR_SUB, expr, sexpr);
					} else {
						sexpr->num1 = imm;
						expr = makebinex(EXPR_ADD, expr, sexpr);
					}
				} else {
					sexpr->num1 = imm;
					expr = sexpr;
				}
			}
		}
		if (mem->reg2) {
			struct expr *sexpr = printreg(ctx, a, m, mem->reg2);
			if (sexpr) {
				if (mem->reg2shr) {
					struct expr *ssexpr = makeex(EXPR_NUM);
					ssexpr->num1 = 1ull << mem->reg2shr;
					sexpr = makebinex(EXPR_MUL, sexpr, ssexpr);
				}
				if (expr)
					expr = makebinex(EXPR_ADD, expr, sexpr);
				else
					expr = sexpr;
			}
		}
		if (!expr) expr = makeex(EXPR_NUM);
		if (mem->name) {
			struct expr *nex = makeex(EXPR_MEM);
			nex->expr1 = expr;
			nex->str = mem->name;
			if (mem->idx)
				nex->str = aprint("%s%lld", nex->str, GETBF(mem->idx));
			expr = nex;
		}
		ADDARRAY(ctx->atoms, expr);
		if (mem->literal && expr->expr1->type == EXPR_NUM) {
			ull ptr = expr->expr1->num1;
			mark(ctx, ptr, 0x10);
			if (ptr < ctx->codebase || ptr > ctx->codebase + ctx->codesz)
				return 0;
			uint32_t num = 0;
			int j;
			for (j = 0; j < 4; j++)
				num |= ctx->code[(ptr - ctx->codebase) * ctx->isa->posunit + j] << j*8;
			expr = makeex(EXPR_NUM);
			expr->num1 = num;
			expr->special = 3;
			ADDARRAY(ctx->atoms, expr);
		}
		return NULL;
	} else {
		if (spos == ctx->line->atomsnum)
			return 0;
		struct match res = { 0, .lpos = spos+1 };
		const struct expr *expr = ctx->line->atoms[spos];
		if (expr->type == EXPR_MEM && !mem->name)
			return 0;
		if (expr->type != EXPR_MEM && mem->name)
			return 0;
		if (expr->type == EXPR_MEM) {
			if (strncmp(expr->str, mem->name, strlen(mem->name)))
				return 0;
			if (mem->idx) {
				const char *str = expr->str + strlen(mem->name);
				if (!*str)
					return 0;
				char *end;
				ull num = strtoull(str, &end, 10);
				if (*end)
					return 0;
				if (!setbf(&res, mem->idx, num))
					return 0;
			} else {
				if (strlen(expr->str) != strlen(mem->name))
					return 0;
			}
			expr = expr->expr1;
		}
		const struct expr *iex = 0;
		const struct expr *niex1 = 0;
		const struct expr *niex2 = 0;
		const struct expr *piex = 0;
		matchmemaddr(&iex, &niex1, &niex2, &piex, expr, 0);
		if (mem->imm) {
			if (mem->postincr) {
				if (!piex || iex)
					return 0;
				if (!setbfe(&res, mem->imm, piex))
					return 0;
			} else {
				if (piex)
					return 0;
				if (iex) {
					if (!setbfe(&res, mem->imm, iex))
						return 0;
				} else {
					if (!setbf(&res, mem->imm, 0))
						return 0;
				}
			}
		} else {
			if (iex)
				return 0;
		}
		const static struct expr e0 = { .type = EXPR_NUM, .isimm = 1 };
		if (mem->reg && mem->reg2) {
			if (!niex1)
				niex1 = &e0;
			if (!niex2)
				niex2 = &e0;
			struct match sres = res;
			if (!matchreg(&res, mem->reg, niex1, ctx) || !matchshreg(&res, mem->reg2, niex2, mem->reg2shr, ctx)) {
				res = sres;
				if (!matchreg(&res, mem->reg, niex2, ctx) || !matchshreg(&res, mem->reg2, niex1, mem->reg2shr, ctx))
					return 0;
			}
		} else if (mem->reg) {
			if (niex2)
				return 0;
			if (!niex1)
				niex1 = &e0;
			if (!matchreg(&res, mem->reg, niex1, ctx))
				return 0;
		} else if (mem->reg2) {
			if (niex2)
				return 0;
			if (!niex1)
				niex1 = &e0;
			if (!matchshreg(&res, mem->reg2, niex1, mem->reg2shr, ctx))
				return 0;
		} else {
			if (niex1 || niex2)
				return 0;
		}
		struct matches *rres = emptymatches();
		ADDARRAY(rres->m, res);
		return rres;
	}
}

struct matches *atomvec APROTO {
	const struct vec *vec = v;
	if (!ctx->reverse) {
		struct expr *expr = makeex(EXPR_VEC);
		ull base = GETBF(vec->bf);
		ull cnt = GETBF(vec->cnt);
		ull mask = -1ull;
		if (vec->mask)
			mask = GETBF(vec->mask);
		int k = 0, i;
		for (i = 0; i < cnt; i++) {
			if (mask & 1ull<<i) {
				struct expr *sexpr = makeex(EXPR_REG);
				sexpr->special = vec->cool;
				sexpr->str = aprint("%s%lld", vec->name,  base + k++);
				ADDARRAY(expr->vexprs, sexpr);
			} else {
				struct expr *sexpr = makeex(EXPR_DISCARD);
				ADDARRAY(expr->vexprs, sexpr);
			}
		}
		ADDARRAY(ctx->atoms, expr);
		return NULL;
	} else {
		if (spos == ctx->line->atomsnum)
			return 0;
		struct match res = { 0, .lpos = spos+1 };
		const struct expr *expr = ctx->line->atoms[spos];
		if (expr->type != EXPR_VEC)
			return 0;
		ull start = 0, cnt = expr->vexprsnum, mask = 0, cur = 0;
		int i;
		for (i = 0; i < cnt; i++) {
			const struct expr *e = expr->vexprs[i];
			if (e->type == EXPR_DISCARD) {
			} else if (e->type == EXPR_REG) {
				if (strncmp(e->str, vec->name, strlen(vec->name)))
					return 0;
				char *end;
				ull num = strtoull(e->str + strlen(vec->name), &end, 10);
				if (*end)
					return 0;
				if (mask) {
					if (num != cur)
						return 0;
					cur++;
				} else {
					start = num;
					cur = num + 1;
				}
				mask |= 1ull << i;
			} else {
				return 0;
			}
		}
		if (!setbf(&res, vec->bf, start))
			return 0;
		if (!setbf(&res, vec->cnt, cnt))
			return 0;
		if (vec->mask) {
			if (!setbf(&res, vec->mask, mask))
				return 0;
		} else {
			if (mask != (1ull << cnt) - 1)
			       return 0;	
		}
		struct matches *rres = emptymatches();
		ADDARRAY(rres->m, res);
		return rres;
	}
}

struct matches *atombf APROTO {
	const struct bitfield *bf = v;
	if (!ctx->reverse) {
		struct expr *expr = makeex(EXPR_BITFIELD);
		expr->num1 = GETBF(&bf[0]);
		expr->num2 = expr->num1 + GETBF(&bf[1]);
		ADDARRAY(ctx->atoms, expr);
		return NULL;
	} else {
		if (spos == ctx->line->atomsnum)
			return 0;
		struct match res = { 0, .lpos = spos+1 };
		const struct expr *expr = ctx->line->atoms[spos];
		if (expr->type != EXPR_BITFIELD)
			return 0;
		ull a = expr->num1;
		ull b = expr->num2 - a;
		if (!setbf(&res, &bf[0], a))
			return 0;
		if (!setbf(&res, &bf[1], b))
			return 0;
		struct matches *rres = emptymatches();
		ADDARRAY(rres->m, res);
		return rres;
	}
}

ull getbf(const struct bitfield *bf, ull *a, ull *m, struct disctx *ctx) {
	ull res = 0;
	int pos = bf->shr;
	int i;
	for (i = 0; i < sizeof(bf->sbf) / sizeof(bf->sbf[0]); i++) {
		res |= BF(bf->sbf[i].pos, bf->sbf[i].len) << pos;
		pos += bf->sbf[i].len;
	}
	switch (bf->mode) {
		case BF_UNSIGNED:
			break;
		case BF_SIGNED:
			if (res & 1ull << (pos - 1))
				res -= 1ull << pos;
			break;
		case BF_SLIGHTLY_SIGNED:
			if (res & 1ull << (pos - 1) && res & 1ull << (pos - 2))
				res -= 1ull << pos;
			break;
		case BF_ULTRASIGNED:
			res -= 1ull << pos;
			break;
		case BF_LUT:
			res = bf->lut[res];
			break;
	}
	if (bf->pcrel) {
		// <3 xtensa.
		res += (ctx->pos + bf->pospreadd) & -(1ull << bf->shr);
	}
	res ^= bf->xorend;
	res += bf->addend;
	return res;
}

/*
 * Disassembler driver
 *
 * You pass a block of memory to this function, disassembly goes out to given
 * FILE*.
 */

void envydis (const struct disisa *isa, FILE *out, uint8_t *code, uint32_t start, int num, struct ed2v_variant *variant, int quiet, struct label *labels, int labelsnum, const struct ed2a_colors *cols)
{
	struct disctx c = { 0 };
	struct disctx *ctx = &c;
	int cur = 0, i, j;
	ctx->code = code;
	ctx->marks = calloc((num + isa->posunit - 1) / isa->posunit, sizeof *ctx->marks);
	ctx->names = calloc((num + isa->posunit - 1) / isa->posunit, sizeof *ctx->names);
	ctx->codebase = start;
	ctx->codesz = num;
	ctx->variant = variant;
	ctx->isa = isa;
	ctx->labels = labels;
	ctx->labelsnum = labelsnum;
	if (labels) {
		for (i = 0; i < labelsnum; i++) {
			mark(ctx, labels[i].val, labels[i].type);
			if (labels[i].val >= ctx->codebase && labels[i].val < ctx->codebase + ctx->codesz) {
				if (labels[i].name)
					ctx->names[labels[i].val - ctx->codebase] = labels[i].name;
			}
			if (labels[i].size) {
				for (j = 0; j < labels[i].size; j+=4)
					mark(ctx, labels[i].val + j, labels[i].type);
			}
		}
		int done;
		do {
			done = 1;
			cur = 0;
			int active = 0;
			while (cur < num) {
				if (!active && (ctx->marks[cur / isa->posunit] & 3) && !(ctx->marks[cur / isa->posunit] & 8)) {
					done = 0;
					active = 1;
					ctx->marks[cur / isa->posunit] |= 8;
				}
				if (active) {
					ull a[MAXOPLEN] = {0}, m[MAXOPLEN] = {0};
					for (i = 0; i < MAXOPLEN*8 && cur + i < num; i++) {
						a[i/8] |= (ull)code[cur + i] << (i&7)*8;
					}
					ctx->oplen = 0;
					ctx->pos = cur / isa->posunit + start;
					ctx->endmark = 0;
					atomtab (ctx, a, m, isa->troot, 0);
					if (ctx->oplen && !ctx->endmark && !(ctx->marks[cur / isa->posunit] & 4))
						cur += ctx->oplen;
					else
						active = 0;
				} else {
					cur++;
				}
			}
		} while (!done);
	} else {
		while (cur < num) {
			ull a[MAXOPLEN] = {0}, m[MAXOPLEN] = {0};
			for (i = 0; i < MAXOPLEN*8 && cur + i < num; i++) {
				a[i/8] |= (ull)code[cur + i] << (i&7)*8;
			}
			ctx->oplen = 0;
			ctx->pos = cur / isa->posunit + start;
			atomtab (ctx, a, m, isa->troot, 0);
			if (ctx->oplen)
				cur += ctx->oplen;
			else
				cur++;
		}
	}
	cur = 0;
	int active = 0;
	int skip = 0, nonzero = 0;
	while (cur < num) {
		int mark = (cur % isa->posunit ? 0 : ctx->marks[cur / isa->posunit]);
		if (!(cur % isa->posunit) && ctx->names[cur / isa->posunit]) {
			if (skip) {
				if (nonzero)
					fprintf(out, "%s[%x bytes skipped]\n", cols->err, skip);
				else
					fprintf(out, "%s[%x zero bytes skipped]\n", cols->reset, skip);
				skip = 0;
				nonzero = 0;
			}
<<<<<<< HEAD
			if (ctx->marks[cur / isa->posunit] & 0x30)
				fprintf (out, "%s%s:\n", cols->reset, ctx->names[cur / isa->posunit]);
			else if (ctx->marks[cur / isa->posunit] & 2)
				fprintf (out, "\n%s%s:\n", cols->ctarg, ctx->names[cur / isa->posunit]);
			else if (ctx->marks[cur / isa->posunit] & 1)
				fprintf (out, "%s%s:\n", cols->btarg, ctx->names[cur / isa->posunit]);
=======
			if (mark & 0x30)
				fprintf (out, "%s%s:\n", cnorm, ctx->names[cur / isa->posunit]);
			else if (mark & 2)
				fprintf (out, "\n%s%s:\n", cctarg, ctx->names[cur / isa->posunit]);
			else if (mark & 1)
				fprintf (out, "%s%s:\n", cbtarg, ctx->names[cur / isa->posunit]);
>>>>>>> 54a90cf6
			else
				fprintf (out, "%s%s:\n", cols->reset, ctx->names[cur / isa->posunit]);
		}
		if (mark & 0x30) {
			if (skip) {
				if (nonzero)
					fprintf(out, "%s[%x bytes skipped]\n", cols->err, skip);
				else
					fprintf(out, "%s[%x zero bytes skipped]\n", cols->reset, skip);
				skip = 0;
				nonzero = 0;
			}
<<<<<<< HEAD
			fprintf (out, "%s%08x:%s", cols->mem, cur / isa->posunit + start, cols->reset);
			if (ctx->marks[cur / isa->posunit] & 0x10) {
=======
			fprintf (out, "%s%08x:%s", cnum, cur / isa->posunit + start, cnorm);
			if (mark & 0x10) {
>>>>>>> 54a90cf6
				uint32_t val = 0;
				for (i = 0; i < 4 && cur + i < num; i++) {
					val |= code[cur + i] << i*8;
				}
				fprintf (out, " %s%08x\n", cols->num, val);
				cur += 4 / isa->posunit;
			} else {
				fprintf (out, " %s\"", cols->num);
				while (code[cur]) {
					switch (code[cur]) {
						case '\n':
							fprintf (out, "\\n");
							break;
						case '\\':
							fprintf (out, "\\\\");
							break;
						case '\"':
							fprintf (out, "\\\"");
							break;
						default:
							fprintf (out, "%c", code[cur]);
							break;
					}
					cur++;
				}
				cur++;
				fprintf (out, "\"\n");
			}
			continue;
		}
		if (!active && mark & 7)
			active = 1;
		if (!active && labels) {
			if (code[cur])
				nonzero = 1;
			cur++;
			skip++;
			continue;
		}
		if (skip) {
			if (nonzero)
				fprintf(out, "%s[%x bytes skipped]\n", cols->err, skip);
			else
				fprintf(out, "%s[%x zero bytes skipped]\n", cols->reset, skip);
			skip = 0;
			nonzero = 0;
		}
		ull a[MAXOPLEN] = {0}, m[MAXOPLEN] = {0};
		for (i = 0; i < MAXOPLEN*8 && cur + i < num; i++) {
			a[i/8] |= (ull)code[cur + i] << (i&7)*8;
		}
		ctx->oplen = 0;
		ctx->pos = cur / isa->posunit + start;
		ctx->atomsnum = 0;
		ctx->endmark = 0;
		atomtab (ctx, a, m, isa->troot, 0);

		if (ctx->endmark || mark & 4)
			active = 0;

		if (mark & 2 && !ctx->names[cur / isa->posunit])
			fprintf (out, "\n");
		switch (mark & 3) {
			case 0:
				if (!quiet)
					fprintf (out, "%s%08x:%s", cols->reset, cur / isa->posunit + start, cols->reset);
				break;
			case 1:
				fprintf (out, "%s%08x:%s", cols->btarg, cur / isa->posunit + start, cols->reset);
				break;
			case 2:
				fprintf (out, "%s%08x:%s", cols->ctarg, cur / isa->posunit + start, cols->reset);
				break;
			case 3:
				fprintf (out, "%s%08x:%s", cols->bctarg, cur / isa->posunit + start, cols->reset);
				break;
		}

		if (!quiet) {
			for (i = 0; i < isa->maxoplen; i += isa->opunit) {
				fprintf (out, " ");
				for (j = isa->opunit - 1; j >= 0; j--)
					if (i+j && i+j >= ctx->oplen)
						fprintf (out, "  ");
					else if (cur+i+j >= num)
						fprintf (out, "%s??", cols->err);
					else
						fprintf (out, "%s%02x", cols->reset, code[cur + i + j]);
			}
			fprintf (out, "  ");

<<<<<<< HEAD
			if (ctx->marks[cur / isa->posunit] & 2)
				fprintf (out, "%sC", cols->ctarg);
			else
				fprintf (out, " ");
			if (ctx->marks[cur / isa->posunit] & 1)
				fprintf (out, "%sB", cols->btarg);
=======
			if (mark & 2)
				fprintf (out, "%sC", cctarg);
			else
				fprintf (out, " ");
			if (mark & 1)
				fprintf (out, "%sB", cbtarg);
>>>>>>> 54a90cf6
			else
				fprintf (out, " ");
		} else if (quiet == 1) {
			if (mark)
				fprintf (out, "\n");
		}

		int noblank = 0;

		for (i = 0; i < ctx->atomsnum; i++) {
			if (ctx->atoms[i]->type == EXPR_SEEND)
				noblank = 1;
			if ((i || !quiet) && !noblank)
				fprintf (out, " ");
			printexpr(out, ctx->atoms[i], 0, cols);
			noblank = (ctx->atoms[i]->type == EXPR_SESTART);
		}

		if (ctx->oplen) {
			int fl = 0;
			for (i = ctx->oplen; i < MAXOPLEN * 8; i++)
				a[i/8] &= ~(0xffull << (i & 7) * 8);
			for (i = 0; i < MAXOPLEN; i++) {
				a[i] &= ~m[i];
				if (a[i])
					fl = 1;
			}
			if (fl) {
				fprintf (out, " %s[unknown:", cols->err);
				for (i = 0; i < ctx->oplen || i == 0; i += isa->opunit) {
					fprintf (out, " ");
					for (j = isa->opunit - 1; j >= 0; j--)
						if (cur+i+j >= num)
							fprintf (out, "??");
						else
							fprintf (out, "%02llx", (a[(i+j)/8] >> ((i + j)&7) * 8) & 0xff);
				}
				fprintf (out, "]");
			}
			if (cur + ctx->oplen > num) {
				fprintf (out, " %s[incomplete]%s", cols->err, cols->reset);
			}
			cur += ctx->oplen;
		} else {
			fprintf (out, " %s[unknown op length]%s", cols->err, cols->reset);
			cur++;
		}
		fprintf (out, "%s\n", cols->reset);
	}
	free(ctx->marks);
}

static const struct {
	const char *name;
	struct disisa *isa;
} isas[] = {
	"nv50", &nv50_isa_s,
	"nvc0", &nvc0_isa_s,
	"ctx", &ctx_isa_s,
	"fuc", &fuc_isa_s,
	"fµc", &fuc_isa_s,
	"hwsq", &hwsq_isa_s,
	"vp2", &vp2_isa_s,
	"vuc", &vuc_isa_s,
<<<<<<< HEAD
=======
	"vµc", &vuc_isa_s,
>>>>>>> 54a90cf6
	"macro", &macro_isa_s,
	"vp1", &vp1_isa_s,
};

const struct disisa *ed_getisa(const char *name) {
	int i;
	for (i = 0; i < sizeof isas / sizeof *isas; i++)
		if (!strcmp(name, isas[i].name)) {
			if (!isas[i].isa->ed2)
				isas[i].isa->ed2 = ed2i_read_isa(isas[i].isa->ed2name);
			if (!isas[i].isa->ed2)
				return 0;
			return isas[i].isa;
		}
	return 0;
};<|MERGE_RESOLUTION|>--- conflicted
+++ resolved
@@ -1001,21 +1001,12 @@
 				skip = 0;
 				nonzero = 0;
 			}
-<<<<<<< HEAD
-			if (ctx->marks[cur / isa->posunit] & 0x30)
+			if (mark & 0x30)
 				fprintf (out, "%s%s:\n", cols->reset, ctx->names[cur / isa->posunit]);
-			else if (ctx->marks[cur / isa->posunit] & 2)
+			else if (mark & 2)
 				fprintf (out, "\n%s%s:\n", cols->ctarg, ctx->names[cur / isa->posunit]);
-			else if (ctx->marks[cur / isa->posunit] & 1)
+			else if (mark & 1)
 				fprintf (out, "%s%s:\n", cols->btarg, ctx->names[cur / isa->posunit]);
-=======
-			if (mark & 0x30)
-				fprintf (out, "%s%s:\n", cnorm, ctx->names[cur / isa->posunit]);
-			else if (mark & 2)
-				fprintf (out, "\n%s%s:\n", cctarg, ctx->names[cur / isa->posunit]);
-			else if (mark & 1)
-				fprintf (out, "%s%s:\n", cbtarg, ctx->names[cur / isa->posunit]);
->>>>>>> 54a90cf6
 			else
 				fprintf (out, "%s%s:\n", cols->reset, ctx->names[cur / isa->posunit]);
 		}
@@ -1028,13 +1019,8 @@
 				skip = 0;
 				nonzero = 0;
 			}
-<<<<<<< HEAD
 			fprintf (out, "%s%08x:%s", cols->mem, cur / isa->posunit + start, cols->reset);
-			if (ctx->marks[cur / isa->posunit] & 0x10) {
-=======
-			fprintf (out, "%s%08x:%s", cnum, cur / isa->posunit + start, cnorm);
 			if (mark & 0x10) {
->>>>>>> 54a90cf6
 				uint32_t val = 0;
 				for (i = 0; i < 4 && cur + i < num; i++) {
 					val |= code[cur + i] << i*8;
@@ -1126,21 +1112,12 @@
 			}
 			fprintf (out, "  ");
 
-<<<<<<< HEAD
-			if (ctx->marks[cur / isa->posunit] & 2)
+			if (mark & 2)
 				fprintf (out, "%sC", cols->ctarg);
 			else
 				fprintf (out, " ");
-			if (ctx->marks[cur / isa->posunit] & 1)
+			if (mark & 1)
 				fprintf (out, "%sB", cols->btarg);
-=======
-			if (mark & 2)
-				fprintf (out, "%sC", cctarg);
-			else
-				fprintf (out, " ");
-			if (mark & 1)
-				fprintf (out, "%sB", cbtarg);
->>>>>>> 54a90cf6
 			else
 				fprintf (out, " ");
 		} else if (quiet == 1) {
@@ -1205,10 +1182,7 @@
 	"hwsq", &hwsq_isa_s,
 	"vp2", &vp2_isa_s,
 	"vuc", &vuc_isa_s,
-<<<<<<< HEAD
-=======
 	"vµc", &vuc_isa_s,
->>>>>>> 54a90cf6
 	"macro", &macro_isa_s,
 	"vp1", &vp1_isa_s,
 };
