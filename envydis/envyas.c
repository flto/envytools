<<<<<<< HEAD
#include "dis.h"
=======
/*
 * Copyright (C) 2010-2011 Marcin Kościelnicki <koriakin@0x04.net>
 * All Rights Reserved.
 *
 * Permission is hereby granted, free of charge, to any person obtaining a
 * copy of this software and associated documentation files (the "Software"),
 * to deal in the Software without restriction, including without limitation
 * the rights to use, copy, modify, merge, publish, distribute, sublicense,
 * and/or sell copies of the Software, and to permit persons to whom the
 * Software is furnished to do so, subject to the following conditions:
 *
 * The above copyright notice and this permission notice (including the next
 * paragraph) shall be included in all copies or substantial portions of the
 * Software.
 *
 * THE SOFTWARE IS PROVIDED "AS IS", WITHOUT WARRANTY OF ANY KIND, EXPRESS OR
 * IMPLIED, INCLUDING BUT NOT LIMITED TO THE WARRANTIES OF MERCHANTABILITY,
 * FITNESS FOR A PARTICULAR PURPOSE AND NONINFRINGEMENT.  IN NO EVENT SHALL
 * VA LINUX SYSTEMS AND/OR ITS SUPPLIERS BE LIABLE FOR ANY CLAIM, DAMAGES OR
 * OTHER LIABILITY, WHETHER IN AN ACTION OF CONTRACT, TORT OR OTHERWISE,
 * ARISING FROM, OUT OF OR IN CONNECTION WITH THE SOFTWARE OR THE USE OR
 * OTHER DEALINGS IN THE SOFTWARE.
 */

#include "envyas.h"
>>>>>>> b1fd7207
#include <libgen.h>

static const struct disisa *envyas_isa = 0;

void convert_ipiece(struct line *line, struct ed2a_ipiece *ipiece);

enum {
	OFMT_RAW,
	OFMT_HEX8,
	OFMT_HEX32,
	OFMT_CHEX8,
	OFMT_CHEX32,
} envyas_ofmt = OFMT_HEX8;

struct ed2v_variant *envyas_variant;

char *envyas_outname = 0;

ull calc (const struct expr *expr, struct disctx *ctx, struct ed2_loc loc) {
	int i;
	ull x;
	switch (expr->type) {
		case EXPR_NUM:
			return expr->num1;
		case EXPR_LABEL:
			for (i = 0; i < ctx->labelsnum; i++)
				if (!strcmp(ctx->labels[i].name, expr->str))
					return ctx->labels[i].val;
			fprintf (stderr, ED2_LOC_FORMAT(loc, "Undefined label \"%s\"\n"), expr->str);
			exit(1);
		case EXPR_NEG:
			return -calc(expr->expr1, ctx, loc);
		case EXPR_NOT:
			return ~calc(expr->expr1, ctx, loc);
		case EXPR_MUL:
			return calc(expr->expr1, ctx, loc) * calc(expr->expr2, ctx, loc);
		case EXPR_DIV:
			x = calc(expr->expr2, ctx, loc);
			if (x)
				return calc(expr->expr1, ctx, loc) / x;
			else {
				fprintf (stderr, ED2_LOC_FORMAT(loc, "Division by 0\n"));
				exit(1);
			}
		case EXPR_ADD:
			return calc(expr->expr1, ctx, loc) + calc(expr->expr2, ctx, loc);
		case EXPR_SUB:
			return calc(expr->expr1, ctx, loc) - calc(expr->expr2, ctx, loc);
		case EXPR_SHL:
			return calc(expr->expr1, ctx, loc) << calc(expr->expr2, ctx, loc);
		case EXPR_SHR:
			return calc(expr->expr1, ctx, loc) >> calc(expr->expr2, ctx, loc);
		case EXPR_AND:
			return calc(expr->expr1, ctx, loc) & calc(expr->expr2, ctx, loc);
		case EXPR_XOR:
			return calc(expr->expr1, ctx, loc) ^ calc(expr->expr2, ctx, loc);
		case EXPR_OR:
			return calc(expr->expr1, ctx, loc) | calc(expr->expr2, ctx, loc);
		default:
			assert(0);
	}
}

int resolve (struct disctx *ctx, ull *val, struct match m, ull pos, struct ed2_loc loc) {
	int i;
	for (i = 0; i < m.nrelocs; i++) {
		ull val = calc(m.relocs[i].expr, ctx, loc);
		const struct bitfield *bf = m.relocs[i].bf;
		ull num = val - bf->addend;
		if (bf->pcrel)
			num -= (pos + bf->pospreadd) & -(1ull << bf->shr);
		if (bf->lut) {
			int max = 1 << (bf->sbf[0].len + bf->sbf[1].len);
			int j = 0;
			for (j = 0; j < max; j++)
				if (bf->lut[j] == num)
					break;
			if (j == max)
				return 0;
			num = j;
		}
		num >>= bf->shr;
		setsbf(&m, bf->sbf[0].pos, bf->sbf[0].len, num);
		num >>= bf->sbf[0].len;
		setsbf(&m, bf->sbf[1].pos, bf->sbf[1].len, num);
		ctx->pos = pos;
		ull mask = ~0ull;
		ull totalsz = bf->shr + bf->sbf[0].len + bf->sbf[1].len;
		if (bf->wrapok && totalsz < 64)
			mask = (1ull << totalsz) - 1;
		if ((getbf(bf, m.a, m.m, ctx) & mask) != (val & mask))
			return 0;
	}
	for (i = 0; i < MAXOPLEN; i++)
		val[i] = m.a[i];
	return 1;
}

struct section {
	const char *name;
	ull base;
	uint8_t *code;
	int pos;
	int maxpos;
};

void extend(struct section *s, int add) {
	while (s->pos + add >= s->maxpos) {
		if (!s->maxpos)
			s->maxpos = 256;
		else
			s->maxpos *= 2;
		s->code = realloc (s->code, s->maxpos);
	}
}

int donum (struct section *s, struct line *line, struct disctx *ctx, int wren) {
	if (line->str[0] != 'b' && line->str[0] != 's' && line->str[0] != 'u')
		return 0;
	char *end;
	ull bits = strtoull(line->str+1, &end, 0);
	if (*end)
		return 0;
	if (bits > 64 || bits & 7 || !bits)
		return 0;
	int i;
	for (i = 0; i < line->atomsnum; i++)
		if (!line->atoms[i]->isimm) {
			fprintf (stderr, ED2_LOC_FORMAT(line->loc, "Wrong arguments for %s\n"), line->str);
			exit(1);
		}
	if (wren) {
		extend(s, bits/8 * line->atomsnum);
		for (i = 0; i < line->atomsnum; i++) {
			ull num = calc(line->atoms[i], ctx, line->loc);
			if ((line->str[0] == 'u' && bits != 64 && num >= (1ull << bits))
				|| (line->str[0] == 's' && bits != 64 && num >= (1ull << bits - 1) && num < (-1ull << bits - 1))) {
				fprintf (stderr, ED2_LOC_FORMAT(line->loc, "Argument %d too large for %s\n"), i, line->str);
				exit(1);
			}
			int j;
			for (j = 0; j < bits/8; j++)
				s->code[s->pos+j + i * bits/8] = num >> (8*j);
			
		}
	}
	s->pos += bits/8 * line->atomsnum;
	return 1;
}

int envyas_process(struct file *file) {
	int i, j;
	struct disctx ctx_s = { 0 };
	struct disctx *ctx = &ctx_s;
	ctx->reverse = 1;
	ctx->isa = envyas_isa;
	ctx->variant = envyas_variant;
	struct matches *im = calloc(sizeof *im, file->linesnum);
	for (i = 0; i < file->linesnum; i++) {
		if (file->lines[i]->type == LINE_INSN) {
			ctx->line = file->lines[i];
			struct matches *m = atomtab(ctx, 0, 0, ctx->isa->troot, 0);
			for (j = 0; j < m->mnum; j++)
				if (m->m[j].lpos == ctx->line->atomsnum) {
					ADDARRAY(im[i].m, m->m[j]);
				}
			if (!im[i].mnum) {
				fprintf (stderr, ED2_LOC_FORMAT(file->lines[i]->loc, "No match\n"));
				return 1;
			}
#if 0
			if (im[i].mnum > 2 || (im[i].mnum == 2 && im[i].m[0].oplen == im[i].m[1].oplen)) {
				fprintf (stderr, "warning: multiple matches on insn %d:\n", i+1);
				for (j = 0; j < im[i].mnum; j++)
					fprintf (stderr, "%d	%016llx	%016llx\n", im[i].m[j].oplen, im[i].m[j].a, im[i].m[j].m);
			}
#endif
		}
	}
	int allok = 1;
	struct section *sections = 0;
	int sectionsnum = 0;
	int sectionsmax = 0;
	do {
		allok = 1;
		ctx->labelsnum = 0;
		for (i = 0; i < sectionsnum; i++)
			free(sections[i].code);
		sectionsnum = 0;
		int cursect = 0;
		struct section def = { "default" };
		ADDARRAY(sections, def);
		for (i = 0; i < file->linesnum; i++) {
			switch (file->lines[i]->type) {
				case LINE_INSN:
					if (ctx->isa->i_need_nv50as_hack) {
						if (im[i].m[0].oplen == 8 && (sections[cursect].pos & 7))
							sections[cursect].pos &= ~7ull, sections[cursect].pos += 8;
					}
					sections[cursect].pos += im[i].m[0].oplen;
					break;
				case LINE_LABEL:
					for (j = 0; j < ctx->labelsnum; j++) {
						if (!strcmp(ctx->labels[j].name, file->lines[i]->str)) {
							fprintf (stderr, ED2_LOC_FORMAT(file->lines[i]->loc, "Label %s redeclared!\n"), file->lines[i]->str);
							return 1;
						}
					}
					struct label l = { file->lines[i]->str, sections[cursect].pos / ctx->isa->posunit + sections[cursect].base };
					ADDARRAY(ctx->labels, l);
					break;
				case LINE_DIR:
					if (!strcmp(file->lines[i]->str, "section")) {
						if (file->lines[i]->atomsnum > 2) {
							fprintf (stderr, ED2_LOC_FORMAT(file->lines[i]->loc, "Too many arguments for .section\n"));
							return 1;
						}
						if (file->lines[i]->atoms[0]->type != EXPR_LABEL || (file->lines[i]->atomsnum == 2 && file->lines[i]->atoms[1]->type != EXPR_NUM)) {
							fprintf (stderr, ED2_LOC_FORMAT(file->lines[i]->loc, "Wrong arguments for .section\n"));
							return 1;
						}
						for (j = 0; j < sectionsnum; j++)
							if (!strcmp(sections[j].name, file->lines[i]->atoms[0]->str))
								break;
						if (j == sectionsnum) {
							struct section s = { file->lines[i]->atoms[0]->str };
							if (file->lines[i]->atomsnum == 2)
								s.base = file->lines[i]->atoms[1]->num1;
							ADDARRAY(sections, s);
						}
						cursect = j;
					} else if (!strcmp(file->lines[i]->str, "align")) {
						if (file->lines[i]->atomsnum > 1) {
							fprintf (stderr, ED2_LOC_FORMAT(file->lines[i]->loc, "Too many arguments for .align\n"));
							return 1;
						}
						if (file->lines[i]->atoms[0]->type != EXPR_NUM) {
							fprintf (stderr, ED2_LOC_FORMAT(file->lines[i]->loc, "Wrong arguments for .align\n"));
							return 1;
						}
						ull num = file->lines[i]->atoms[0]->num1;
						sections[cursect].pos += num - 1;
						sections[cursect].pos /= num;
						sections[cursect].pos *= num;
					} else if (!strcmp(file->lines[i]->str, "skip")) {
						if (file->lines[i]->atomsnum > 1) {
							fprintf (stderr, ED2_LOC_FORMAT(file->lines[i]->loc, "Too many arguments for .skip\n"));
							return 1;
						}
						if (file->lines[i]->atoms[0]->type != EXPR_NUM) {
							fprintf (stderr, ED2_LOC_FORMAT(file->lines[i]->loc, "Wrong arguments for .skip\n"));
							return 1;
						}
						ull num = file->lines[i]->atoms[0]->num1;
						sections[cursect].pos += num;
					} else if (!strcmp(file->lines[i]->str, "equ")) {
						if (file->lines[i]->atomsnum != 2
							|| file->lines[i]->atoms[0]->type != EXPR_LABEL
							|| !file->lines[i]->atoms[1]->isimm) {
							fprintf (stderr, ED2_LOC_FORMAT(file->lines[i]->loc, "Wrong arguments for .equ\n"));
							return 1;
						}
						ull num = calc(file->lines[i]->atoms[1], ctx, file->lines[i]->loc);
						for (j = 0; j < ctx->labelsnum; j++) {
							if (!strcmp(ctx->labels[j].name, file->lines[i]->atoms[0]->str)) {
								fprintf (stderr, ED2_LOC_FORMAT(file->lines[i]->loc, "Label %s redeclared!\n"), file->lines[i]->atoms[0]->str);
								return 1;
							}
						}
						struct label l = { file->lines[i]->atoms[0]->str, num };
						ADDARRAY(ctx->labels, l);
					} else if (!donum(&sections[cursect], file->lines[i], ctx, 0)) {
						fprintf (stderr, ED2_LOC_FORMAT(file->lines[i]->loc, "Unknown directive %s\n"), file->lines[i]->str);
						return 1;
					}
					break;
			}
		}
		cursect = 0;
		for (j = 0; j < sectionsnum; j++)
			sections[j].pos = 0;
		ull val[MAXOPLEN];
		for (i = 0; i < file->linesnum; i++) {
			switch (file->lines[i]->type) {
				case LINE_INSN:
					if (!resolve(ctx, val, im[i].m[0], sections[cursect].pos / ctx->isa->posunit + sections[cursect].base, file->lines[i]->loc)) {
						sections[cursect].pos += im[i].m[0].oplen;
						im[i].m++;
						im[i].mnum--;
						if (!im[i].mnum) {
							fprintf (stderr, ED2_LOC_FORMAT(file->lines[i]->loc, "Relocaiton failed\n"));
							return 1;
						}
						allok = 0;
					} else {
						if (ctx->isa->i_need_nv50as_hack) {
							if (im[i].m[0].oplen == 8 && (sections[cursect].pos & 7)) {
								j = i - 1;
								while (j != -1ull && file->lines[j]->type == LINE_LABEL)
									j--;
								assert (j != -1ull && file->lines[j]->type == LINE_INSN);
								if (im[j].m[0].oplen == 4) {
									im[j].m++;
									im[j].mnum--;
								}
								allok = 0;
								sections[cursect].pos &= ~7ull, sections[cursect].pos += 8;
							}
						}
						extend(&sections[cursect], im[i].m[0].oplen);
						for (j = 0; j < im[i].m[0].oplen; j++)
							sections[cursect].code[sections[cursect].pos++] = val[j>>3] >> (8*(j&7));
					}
					break;
				case LINE_LABEL:
					break;
				case LINE_DIR:
					if (!strcmp(file->lines[i]->str, "section")) {
						for (j = 0; j < sectionsnum; j++)
							if (!strcmp(sections[j].name, file->lines[i]->atoms[0]->str))
								break;
						cursect = j;
					} else if (!strcmp(file->lines[i]->str, "align")) {
						ull num = file->lines[i]->atoms[0]->num1;
						ull oldpos = sections[cursect].pos;
						sections[cursect].pos += num - 1;
						sections[cursect].pos /= num;
						sections[cursect].pos *= num;
						extend(&sections[cursect], 0);
						for (j = oldpos; j < sections[cursect].pos; j++)
							sections[cursect].code[j] = 0;
					} else if (!strcmp(file->lines[i]->str, "skip")) {
						ull num = file->lines[i]->atoms[0]->num1;
						ull oldpos = sections[cursect].pos;
						sections[cursect].pos += num;
						extend(&sections[cursect], 0);
						for (j = oldpos; j < sections[cursect].pos; j++)
							sections[cursect].code[j] = 0;
					} else if (!strcmp(file->lines[i]->str, "equ")) {
						/* nothing to be done */
					} else if (!donum(&sections[cursect], file->lines[i], ctx, 1)) {
						fprintf (stderr, ED2_LOC_FORMAT(file->lines[i]->loc, "Unknown directive %s\n"), file->lines[i]->str);
						return 1;
					}
			}
		}
	} while (!allok);
	FILE *outfile = stdout;
	if (envyas_outname) {
		if (!(outfile = fopen(envyas_outname, "w"))) {
			perror(envyas_outname);
			return 1;
		}
	}

	for (i = 0; i < sectionsnum; i++) {
		if (!strcmp(sections[i].name, "default") && !sections[i].pos)
			continue;
		if (envyas_ofmt == OFMT_RAW)
			fwrite (sections[i].code, 1, sections[i].pos, outfile);
		else {
			if (envyas_ofmt == OFMT_CHEX8) {
				fprintf (outfile, "uint8_t %s[] = {\n", sections[i].name);
			}
			if (envyas_ofmt == OFMT_CHEX32) {
				fprintf (outfile, "uint32_t %s[] = {\n", sections[i].name);
			}
			if (envyas_ofmt == OFMT_CHEX32 || envyas_ofmt == OFMT_HEX32) {
				for (j = 0; j < sections[i].pos; j+=4) {
					uint32_t val;
					val = sections[i].code[j] | sections[i].code[j+1] << 8 | sections[i].code[j+2] << 16 | sections[i].code[j+3] << 24;
					if (envyas_ofmt == OFMT_CHEX8 || envyas_ofmt == OFMT_CHEX32)
						fprintf (outfile, "\t");
					fprintf (outfile, "0x%08x,\n", val);
				}
			} else {
				for (j = 0; j < sections[i].pos; j++) {
					if (envyas_ofmt == OFMT_CHEX8 || envyas_ofmt == OFMT_CHEX32)
						fprintf (outfile, "\t");
					fprintf (outfile, "0x%02x,\n", sections[i].code[j]);
				}
			}
			if (envyas_ofmt == OFMT_CHEX8 || envyas_ofmt == OFMT_CHEX32) {
				fprintf (outfile, "};\n");
				if (i != sectionsnum - 1)
					fprintf(outfile, "\n");
			}
		}
	}
	return 0;
}

int main(int argc, char **argv) {
	argv[0] = basename(argv[0]);
	int len = strlen(argv[0]);
	if (len > 2 && !strcmp(argv[0] + len - 2, "as")) {
		argv[0][len-2] = 0;
		envyas_isa = ed_getisa(argv[0]);
		if (envyas_isa && envyas_isa->opunit == 4)
			envyas_ofmt = OFMT_HEX32;
	}
	int c;
	unsigned base = 0, skip = 0, limit = 0;
	const char *varname = 0;
	const char *modename = 0;
	while ((c = getopt (argc, argv, "am:V:O:o:wi")) != -1)
		switch (c) {
			case 'a':
				if (envyas_ofmt == OFMT_HEX32)
					envyas_ofmt = OFMT_CHEX32;
				else
					envyas_ofmt = OFMT_CHEX8;
				break;
			case 'w':
				if (envyas_ofmt == OFMT_CHEX8)
					envyas_ofmt = OFMT_CHEX32;
				else
					envyas_ofmt = OFMT_HEX32;
				break;
			case 'i':
				envyas_ofmt = OFMT_RAW;
				break;
			case 'm':
				envyas_isa = ed_getisa(optarg);
				if (!envyas_isa) {
					fprintf (stderr, "Unknown architecure \"%s\"!\n", optarg);
					return 1;
				}
				break;
			case 'V':
				varname = optarg;
				break;
			case 'O':
				modename = optarg;
				break;
			case 'o':
				envyas_outname = optarg;
				break;
		}
	struct ed2a_file *file_ed2;
	if (optind < argc) {
		FILE *ifile = fopen(argv[optind], "r");
		if (!ifile) {
			perror(argv[optind]);
			return 1;
		}
		file_ed2 = ed2a_read_file(ifile, argv[optind], 0, 0);
		optind++;
		if (optind < argc) {
			fprintf (stderr, "Too many parameters!\n");
			return 1;
		}
	} else {
		file_ed2 = ed2a_read_file(stdin, "stdin", 0, 0);
	}
	if (!envyas_isa) {
		fprintf (stderr, "No architecture specified!\n");
		return 1;
	}
	envyas_variant = ed2v_new_variant(envyas_isa->ed2, varname);
	if (!envyas_variant)
		return 1;
	if (modename)
		if (ed2v_set_mode(envyas_variant, modename))
			return 1;
	struct file *file = calloc(sizeof *file, 1);
	int i;
	for (i = 0; i < file_ed2->insnsnum; i++) {
		struct ed2a_insn *insn = file_ed2->insns[i];
		if (insn->piecesnum != 1) {
			fprintf (stderr, "Multi-piece instruction!!\n");
			return 1;
		}
		struct ed2a_ipiece *ipiece = insn->pieces[0];
		struct line *line = calloc(sizeof *line, 1);
		if (!strcmp(ipiece->name, "label")) {
			if (ipiece->prefsnum || ipiece->iopsnum != 1 || ipiece->iops[0]->exprsnum != 1 || ipiece->iops[0]->modsnum || ipiece->iops[0]->exprs[0]->type != ED2A_ET_LABEL) {
				fprintf (stderr, "Invalid label instruction!!\n");
				return 1;
			}
			line->type = LINE_LABEL;
			line->str = ipiece->iops[0]->exprs[0]->str;
		} else if (!strcmp(ipiece->name, "section") || !strcmp(ipiece->name, "align") || !strcmp(ipiece->name, "skip") || !strcmp(ipiece->name, "equ") || ((ipiece->name[0] == 's' || ipiece->name[0] == 'b' || ipiece->name[0] == 'u') && isdigit(ipiece->name[1]))) {
			if (ipiece->prefsnum) {
				fprintf (stderr, "Invalid directive!!\n");
				return 1;
			}
			line->type = LINE_DIR;
			line->str = ipiece->name;
			int j;
			for (j = 0; j < ipiece->iopsnum; j++) {
				convert_iop(line, ipiece->iops[j]);
			}
		} else {
			line->type = LINE_INSN;
			convert_ipiece(line, ipiece);
		}
		line->loc = insn->loc;
		ADDARRAY(file->lines, line);
	}
	return envyas_process(file);
}<|MERGE_RESOLUTION|>--- conflicted
+++ resolved
@@ -1,6 +1,3 @@
-<<<<<<< HEAD
-#include "dis.h"
-=======
 /*
  * Copyright (C) 2010-2011 Marcin Kościelnicki <koriakin@0x04.net>
  * All Rights Reserved.
@@ -25,8 +22,7 @@
  * OTHER DEALINGS IN THE SOFTWARE.
  */
 
-#include "envyas.h"
->>>>>>> b1fd7207
+#include "dis.h"
 #include <libgen.h>
 
 static const struct disisa *envyas_isa = 0;
