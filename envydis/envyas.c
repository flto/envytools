/*
 * Copyright (C) 2010-2011 Marcin Kościelnicki <koriakin@0x04.net>
 * All Rights Reserved.
 *
 * Permission is hereby granted, free of charge, to any person obtaining a
 * copy of this software and associated documentation files (the "Software"),
 * to deal in the Software without restriction, including without limitation
 * the rights to use, copy, modify, merge, publish, distribute, sublicense,
 * and/or sell copies of the Software, and to permit persons to whom the
 * Software is furnished to do so, subject to the following conditions:
 *
 * The above copyright notice and this permission notice (including the next
 * paragraph) shall be included in all copies or substantial portions of the
 * Software.
 *
 * THE SOFTWARE IS PROVIDED "AS IS", WITHOUT WARRANTY OF ANY KIND, EXPRESS OR
 * IMPLIED, INCLUDING BUT NOT LIMITED TO THE WARRANTIES OF MERCHANTABILITY,
 * FITNESS FOR A PARTICULAR PURPOSE AND NONINFRINGEMENT.  IN NO EVENT SHALL
 * VA LINUX SYSTEMS AND/OR ITS SUPPLIERS BE LIABLE FOR ANY CLAIM, DAMAGES OR
 * OTHER LIABILITY, WHETHER IN AN ACTION OF CONTRACT, TORT OR OTHERWISE,
 * ARISING FROM, OUT OF OR IN CONNECTION WITH THE SOFTWARE OR THE USE OR
 * OTHER DEALINGS IN THE SOFTWARE.
 */

#include "dis.h"
#include "symtab.h"
#include <ctype.h>
#include <libgen.h>
#include <inttypes.h>
#include <stdlib.h>

static const struct disisa *envyas_isa = 0;

void convert_ipiece(struct line *line, struct ed2a_ipiece *ipiece);

enum {
	OFMT_RAW,
	OFMT_HEX8,
	OFMT_HEX32,
	OFMT_HEX64,
	OFMT_CHEX8,
	OFMT_CHEX32,
	OFMT_CHEX64,
} envyas_ofmt = OFMT_HEX8;

struct varinfo *envyas_varinfo;

char *envyas_outname = 0;

static char* expand_local_label(const char *local, const char *global) {
	char *full = malloc((global ? strlen(global) : 0) + strlen(local) + 3);
	full[0] = '_';
	full[1] = '_';
	if (global)
		strcpy(full + 2, global);
	else
		full[2] = '\0';
	strcat(full, local);
	return full;
}

ull calc (struct easm_expr *expr, struct disctx *ctx, struct envy_loc loc) {
	int res;
	ull x;
	switch (expr->type) {
		case EASM_EXPR_NUM:
			return expr->num;
		case EASM_EXPR_LABEL:
			if (expr->str[0] == '_' && expr->str[1] != '_') {
				char *full_label = expand_local_label(expr->str, ctx->cur_global_label);
				free(expr->str);
				expr->str = full_label;
			}
			if (symtab_get(ctx->symtab, expr->str, 0, &res) != -1) {
				return ctx->labels[res].val;
			}
			fprintf (stderr, LOC_FORMAT(loc, "Undefined label \"%s\"\n"), expr->str);
			exit(1);
		case EASM_EXPR_NEG:
			return -calc(expr->e1, ctx, loc);
		case EASM_EXPR_NOT:
			return ~calc(expr->e1, ctx, loc);
		case EASM_EXPR_LNOT:
			return !calc(expr->e1, ctx, loc);
		case EASM_EXPR_MUL:
			return calc(expr->e1, ctx, loc) * calc(expr->e2, ctx, loc);
		case EASM_EXPR_DIV:
			x = calc(expr->e2, ctx, loc);
			if (x)
				return calc(expr->e1, ctx, loc) / x;
			else {
				fprintf (stderr, LOC_FORMAT(loc, "Division by 0\n"));
				exit(1);
			}
		case EASM_EXPR_MOD:
			x = calc(expr->e2, ctx, loc);
			if (x)
				return calc(expr->e1, ctx, loc) % x;
			else {
				fprintf (stderr, LOC_FORMAT(loc, "Division by 0\n"));
				exit(1);
			}
		case EASM_EXPR_ADD:
			return calc(expr->e1, ctx, loc) + calc(expr->e2, ctx, loc);
		case EASM_EXPR_SUB:
			return calc(expr->e1, ctx, loc) - calc(expr->e2, ctx, loc);
		case EASM_EXPR_SHL:
			return calc(expr->e1, ctx, loc) << calc(expr->e2, ctx, loc);
		case EASM_EXPR_SHR:
			return calc(expr->e1, ctx, loc) >> calc(expr->e2, ctx, loc);
		case EASM_EXPR_AND:
			return calc(expr->e1, ctx, loc) & calc(expr->e2, ctx, loc);
		case EASM_EXPR_XOR:
			return calc(expr->e1, ctx, loc) ^ calc(expr->e2, ctx, loc);
		case EASM_EXPR_OR:
			return calc(expr->e1, ctx, loc) | calc(expr->e2, ctx, loc);
		case EASM_EXPR_LAND:
			return calc(expr->e1, ctx, loc) && calc(expr->e2, ctx, loc);
		case EASM_EXPR_LOR:
			return calc(expr->e1, ctx, loc) || calc(expr->e2, ctx, loc);
		default:
			assert(0);
	}
}

int resolve (struct disctx *ctx, ull *val, struct match m, ull pos, struct envy_loc loc) {
	int i;
	for (i = 0; i < m.nrelocs; i++) {
		ull val = calc(m.relocs[i].expr, ctx, loc);
		const struct bitfield *bf = m.relocs[i].bf;
		ull num = (val - bf->addend) ^ bf->xorend;
		if (bf->pcrel)
			num -= (pos + bf->pospreadd) & -(1ull << bf->shr);
		if (bf->lut) {
			int max = 1 << (bf->sbf[0].len + bf->sbf[1].len);
			int j = 0;
			for (j = 0; j < max; j++)
				if (bf->lut[j] == num)
					break;
			if (j == max)
				return 0;
			num = j;
		}
		num >>= bf->shr;
		setsbf(&m, bf->sbf[0].pos, bf->sbf[0].len, num);
		num >>= bf->sbf[0].len;
		setsbf(&m, bf->sbf[1].pos, bf->sbf[1].len, num);
		ctx->pos = pos;
		ull mask = ~0ull;
		ull totalsz = bf->shr + bf->sbf[0].len + bf->sbf[1].len;
		if (bf->wrapok && totalsz < 64)
			mask = (1ull << totalsz) - 1;
		if ((getbf(bf, m.a, m.m, ctx) & mask) != (val & mask))
			return 0;
	}
	for (i = 0; i < MAXOPLEN; i++)
		val[i] = m.a[i];
	return 1;
}

struct section {
	const char *name;
	ull base;
	uint8_t *code;
	int pos;
	int maxpos;
	int first_label, last_label;
};

void extend(struct section *s, int add) {
	while (s->pos + add >= s->maxpos) {
		if (!s->maxpos)
			s->maxpos = 256;
		else
			s->maxpos *= 2;
		s->code = realloc (s->code, s->maxpos);
	}
}

<<<<<<< HEAD
int donum (struct section *s, struct line *line, struct disctx *ctx, int wren) {
	if (line->str[0] != 'b' && line->str[0] != 's' && line->str[0] != 'u')
		return 0;
	char *end;
	ull bits = strtoull(line->str+1, &end, 0);
=======
int donum (struct section *s, struct easm_directive *direct, struct disctx *ctx, int wren) {
	if (direct->str[0] != 'b' && direct->str[0] != 's' && direct->str[0] != 'u')
		return 0;
	char *end;
	ull bits = strtoull(direct->str+1, &end, 0);
>>>>>>> 8b0c0f23
	if (*end)
		return 0;
	if (bits > 64 || bits & 7 || !bits)
		return 0;
	int i;
	if (wren) {
		extend(s, bits/8 * direct->paramsnum);
		if (s->pos % (bits/8))
<<<<<<< HEAD
			fprintf (stderr, LOC_FORMAT(line->loc, "Warning: Unaligned data %s; section '%s', offset 0x%x\n"), line->str, s->name, s->pos);
		for (i = 0; i < line->atomsnum; i++) {
			ull num = calc(line->atoms[i], ctx, line->loc);
			if ((line->str[0] == 'u' && bits != 64 && num >= (1ull << bits))
				|| (line->str[0] == 's' && bits != 64 && num >= (1ull << (bits - 1)) && num < (-1ull << (bits - 1)))) {
				fprintf (stderr, LOC_FORMAT(line->loc, "Argument %d too large for %s\n"), i, line->str);
=======
			fprintf (stderr, LOC_FORMAT(direct->loc, "Warning: Unaligned data .%s; section '%s', offset 0x%x\n"), direct->str, s->name, s->pos);
	}
	for (i = 0; i < direct->paramsnum; i++) {
		if (!easm_isimm(direct->params[i])) {
			fprintf (stderr, LOC_FORMAT(direct->loc, "Wrong arguments for .%s\n"), direct->str);
			exit(1);
		}
		if (wren) {
			ull num = calc(direct->params[i], ctx, direct->loc);
			if ((direct->str[0] == 'u' && bits != 64 && num >= (1ull << bits))
				|| (direct->str[0] == 's' && bits != 64 && num >= (1ull << (bits - 1)) && num < (-1ull << (bits - 1)))) {
				fprintf (stderr, LOC_FORMAT(direct->loc, "Argument %d too large for .%s\n"), i, direct->str);
>>>>>>> 8b0c0f23
				exit(1);
			}
			int j;
			for (j = 0; j < bits/8; j++)
				s->code[s->pos+j + i * bits/8] = num >> (8*j);
			
		}
	}
	s->pos += bits/8 * direct->paramsnum;
	return 1;
}

int find_label(struct disctx *ctx, struct section *sect, int ofs, int start_at) {
	int i;
	/* Doesn't have any labels */
	if (sect->first_label == -1)
		return -1;
	for (i = start_at >= 0 ? start_at : sect->first_label; i <= sect->last_label; i++) {
		if (ctx->labels[i].type == 0 && ctx->labels[i].val == ofs)
			return i;
	}
	return -1;
}

int envyas_process(struct easm_file *file) {
	int i, j;
	struct disctx ctx_s = { 0 };
	struct disctx *ctx = &ctx_s;
	ctx->reverse = 1;
	ctx->isa = envyas_isa;
	ctx->varinfo = envyas_varinfo;
	struct matches *im = calloc(sizeof *im, file->linesnum);
	for (i = 0; i < file->linesnum; i++) {
		if (file->lines[i]->type == EASM_LINE_INSN) {
			ctx->line = calloc(sizeof *ctx->line, 1);
			convert_insn(ctx->line, file->lines[i]->insn);
			struct matches *m = atomtab(ctx, 0, 0, ctx->isa->troot, 0);
			for (j = 0; j < m->mnum; j++)
				if (m->m[j].lpos == ctx->line->atomsnum) {
					ADDARRAY(im[i].m, m->m[j]);
				}
			if (!im[i].mnum) {
				fprintf (stderr, LOC_FORMAT(file->lines[i]->loc, "No match\n"));
				return 1;
			}
#if 0
			if (im[i].mnum > 2 || (im[i].mnum == 2 && im[i].m[0].oplen == im[i].m[1].oplen)) {
				fprintf (stderr, "warning: multiple matches on insn %d:\n", i+1);
				for (j = 0; j < im[i].mnum; j++)
					fprintf (stderr, "%d	%016llx	%016llx\n", im[i].m[j].oplen, im[i].m[j].a, im[i].m[j].m);
			}
#endif
		}
	}
	int allok = 1;
	struct section *sections = 0;
	int sectionsnum = 0;
	int sectionsmax = 0;
	ctx->symtab = symtab_new();
	do {
		symtab_del(ctx->symtab);
		ctx->symtab = symtab_new();
		allok = 1;
		ctx->labelsnum = 0;
		ctx->cur_global_label = NULL;
		for (i = 0; i < sectionsnum; i++)
			free(sections[i].code);
		sectionsnum = 0;
		int cursect = 0;
		struct section def = { "default" };
		def.first_label = -1;
		ADDARRAY(sections, def);
		for (i = 0; i < file->linesnum; i++) {
			struct easm_directive *direct = file->lines[i]->directive;
			switch (file->lines[i]->type) {
				case EASM_LINE_INSN:
					if (ctx->isa->i_need_nv50as_hack) {
						if (im[i].m[0].oplen == 8 && (sections[cursect].pos & 7))
							sections[cursect].pos &= ~7ull, sections[cursect].pos += 8;
					}
					sections[cursect].pos += im[i].m[0].oplen;
					break;
				case EASM_LINE_LABEL:
					if (file->lines[i]->lname[0] == '_' && file->lines[i]->lname[1] != '_') {
						char *full_label = expand_local_label(file->lines[i]->lname, ctx->cur_global_label);
						free(file->lines[i]->lname);
						file->lines[i]->lname = full_label;
					}
					else
						ctx->cur_global_label = file->lines[i]->lname;

					if (symtab_put(ctx->symtab, file->lines[i]->lname, 0, ctx->labelsnum) == -1) {
						fprintf (stderr, LOC_FORMAT(file->lines[i]->loc, "Label %s redeclared!\n"), file->lines[i]->lname);
						return 1;
					}
					struct label l = { file->lines[i]->lname, sections[cursect].pos / ctx->isa->posunit + sections[cursect].base };
					if (sections[cursect].first_label < 0)
						sections[cursect].first_label = ctx->labelsnum;
					sections[cursect].last_label = ctx->labelsnum;
					ADDARRAY(ctx->labels, l);
					break;
<<<<<<< HEAD
				case LINE_DIR:
					if (!strcmp(file->lines[i]->str, "section")) {
						if (file->lines[i]->atomsnum > 2) {
							fprintf (stderr, LOC_FORMAT(file->lines[i]->loc, "Too many arguments for .section\n"));
=======
				case EASM_LINE_DIRECTIVE:
					if (!strcmp(direct->str, "section")) {
						if (direct->paramsnum > 2) {
							fprintf (stderr, LOC_FORMAT(direct->loc, "Too many arguments for .section\n"));
>>>>>>> 8b0c0f23
							return 1;
						}
						if (direct->params[0]->type != EASM_EXPR_LABEL || (direct->paramsnum == 2 && direct->params[1]->type != EASM_EXPR_NUM)) {
							fprintf (stderr, LOC_FORMAT(direct->loc, "Wrong arguments for .section\n"));
							return 1;
						}
						for (j = 0; j < sectionsnum; j++)
							if (!strcmp(sections[j].name, direct->params[0]->str))
								break;
						if (j == sectionsnum) {
							struct section s = { direct->params[0]->str };
							s.first_label = -1;
							if (direct->paramsnum == 2)
								s.base = direct->params[1]->num;
							ADDARRAY(sections, s);
						}
						cursect = j;
<<<<<<< HEAD
					} else if (!strcmp(file->lines[i]->str, "align")) {
						if (file->lines[i]->atomsnum > 1) {
							fprintf (stderr, LOC_FORMAT(file->lines[i]->loc, "Too many arguments for .align\n"));
=======
					} else if (!strcmp(direct->str, "align")) {
						if (direct->paramsnum > 1) {
							fprintf (stderr, LOC_FORMAT(direct->loc, "Too many arguments for .align\n"));
>>>>>>> 8b0c0f23
							return 1;
						}
						if (direct->params[0]->type != EASM_EXPR_NUM) {
							fprintf (stderr, LOC_FORMAT(direct->loc, "Wrong arguments for .align\n"));
							return 1;
						}
						ull num = direct->params[0]->num;
						sections[cursect].pos += num - 1;
						sections[cursect].pos /= num;
						sections[cursect].pos *= num;
<<<<<<< HEAD
					} else if (!strcmp(file->lines[i]->str, "size")) {
						if (file->lines[i]->atomsnum > 1) {
							fprintf (stderr, LOC_FORMAT(file->lines[i]->loc, "Too many arguments for .size\n"));
=======
					} else if (!strcmp(direct->str, "size")) {
						if (direct->paramsnum > 1) {
							fprintf (stderr, LOC_FORMAT(direct->loc, "Too many arguments for .size\n"));
>>>>>>> 8b0c0f23
							return 1;
						}
						if (direct->params[0]->type != EASM_EXPR_NUM) {
							fprintf (stderr, LOC_FORMAT(direct->loc, "Wrong arguments for .size\n"));
							return 1;
						}
						ull num = direct->params[0]->num;
						if (sections[cursect].pos > num) {
							fprintf (stderr, LOC_FORMAT(direct->loc, "Section '%s' exceeds .size by %llu bytes\n"), sections[cursect].name, sections[cursect].pos - num);
							return 1;
						}
						sections[cursect].pos = num;
<<<<<<< HEAD
					} else if (!strcmp(file->lines[i]->str, "skip")) {
						if (file->lines[i]->atomsnum > 1) {
							fprintf (stderr, LOC_FORMAT(file->lines[i]->loc, "Too many arguments for .skip\n"));
=======
					} else if (!strcmp(direct->str, "skip")) {
						if (direct->paramsnum > 1) {
							fprintf (stderr, LOC_FORMAT(direct->loc, "Too many arguments for .skip\n"));
>>>>>>> 8b0c0f23
							return 1;
						}
						if (direct->params[0]->type != EASM_EXPR_NUM) {
							fprintf (stderr, LOC_FORMAT(direct->loc, "Wrong arguments for .skip\n"));
							return 1;
						}
						ull num = direct->params[0]->num;
						sections[cursect].pos += num;
<<<<<<< HEAD
					} else if (!strcmp(file->lines[i]->str, "equ")) {
						if (file->lines[i]->atomsnum != 2
							|| file->lines[i]->atoms[0]->type != EXPR_LABEL
							|| !file->lines[i]->atoms[1]->isimm) {
							fprintf (stderr, LOC_FORMAT(file->lines[i]->loc, "Wrong arguments for .equ\n"));
=======
					} else if (!strcmp(direct->str, "equ")) {
						if (direct->paramsnum != 2
							|| direct->params[0]->type != EASM_EXPR_LABEL
							|| !easm_isimm(direct->params[1])) {
							fprintf (stderr, LOC_FORMAT(direct->loc, "Wrong arguments for .equ\n"));
>>>>>>> 8b0c0f23
							return 1;
						}
						if (direct->params[0]->str[0] == '_' && direct->params[0]->str[1] != '_') {
							char *full_label = expand_local_label(direct->params[0]->str, ctx->cur_global_label);
							free((void*)direct->params[0]->str);
							direct->params[0]->str = full_label;
						}
						ull num = calc(direct->params[1], ctx, direct->loc);
						if (symtab_put(ctx->symtab, direct->params[0]->str, 0, ctx->labelsnum) == -1) {
							fprintf (stderr, LOC_FORMAT(direct->loc, "Label %s redeclared!\n"), direct->params[0]->str);
							return 1;
						}
						struct label l = { direct->params[0]->str, num , /* Distinguish .equ labels from regular labels */ 1 };
						ADDARRAY(ctx->labels, l);
					} else if (!donum(&sections[cursect], direct, ctx, 0)) {
						fprintf (stderr, LOC_FORMAT(direct->loc, "Unknown directive .%s\n"), direct->str);
						return 1;
					}
					break;
			}
		}
		cursect = 0;
		ctx->cur_global_label = NULL;
		for (j = 0; j < sectionsnum; j++)
			sections[j].pos = 0;
		ull val[MAXOPLEN];
		for (i = 0; i < file->linesnum; i++) {
			struct easm_directive *direct = file->lines[i]->directive;
			switch (file->lines[i]->type) {
				case EASM_LINE_INSN:
					if (!resolve(ctx, val, im[i].m[0], sections[cursect].pos / ctx->isa->posunit + sections[cursect].base, file->lines[i]->loc)) {
						sections[cursect].pos += im[i].m[0].oplen;
						im[i].m++;
						im[i].mnum--;
						if (!im[i].mnum) {
							fprintf (stderr, LOC_FORMAT(file->lines[i]->loc, "Relocaiton failed\n"));
							return 1;
						}
						allok = 0;
					} else {
						if (ctx->isa->i_need_nv50as_hack) {
							if (im[i].m[0].oplen == 8 && (sections[cursect].pos & 7)) {
								j = i - 1;
								while (j != -1ull && file->lines[j]->type == EASM_LINE_LABEL)
									j--;
								assert (j != -1ull && file->lines[j]->type == EASM_LINE_INSN);
								if (im[j].m[0].oplen == 4) {
									im[j].m++;
									im[j].mnum--;
								}
								allok = 0;
								sections[cursect].pos &= ~7ull, sections[cursect].pos += 8;
							}
						}
						extend(&sections[cursect], im[i].m[0].oplen);
						for (j = 0; j < im[i].m[0].oplen; j++)
							sections[cursect].code[sections[cursect].pos++] = val[j>>3] >> (8*(j&7));
					}
					break;
				case EASM_LINE_LABEL:
					if (file->lines[i]->lname[0] != '_')
						ctx->cur_global_label = file->lines[i]->lname;
					break;
<<<<<<< HEAD
				case LINE_DIR:
					if (!strcmp(file->lines[i]->str, "section")) {
=======
				case EASM_LINE_DIRECTIVE:
					if (!strcmp(direct->str, "section")) {
>>>>>>> 8b0c0f23
						for (j = 0; j < sectionsnum; j++)
							if (!strcmp(sections[j].name, direct->params[0]->str))
								break;
						cursect = j;
<<<<<<< HEAD
					} else if (!strcmp(file->lines[i]->str, "align")) {
						ull num = file->lines[i]->atoms[0]->num1;
=======
					} else if (!strcmp(direct->str, "align")) {
						ull num = direct->params[0]->num;
>>>>>>> 8b0c0f23
						ull oldpos = sections[cursect].pos;
						sections[cursect].pos += num - 1;
						sections[cursect].pos /= num;
						sections[cursect].pos *= num;
						extend(&sections[cursect], 0);
						for (j = oldpos; j < sections[cursect].pos; j++)
							sections[cursect].code[j] = 0;
<<<<<<< HEAD
					} else if (!strcmp(file->lines[i]->str, "size")) {
						ull num = file->lines[i]->atoms[0]->num1;
=======
					} else if (!strcmp(direct->str, "size")) {
						ull num = direct->params[0]->num;
>>>>>>> 8b0c0f23
						ull oldpos = sections[cursect].pos;
						if (sections[cursect].pos > num) {
							fprintf (stderr, LOC_FORMAT(direct->loc, "Section '%s' exceeds .size by %llu bytes\n"), sections[cursect].name, sections[cursect].pos - num);
							return 1;
						}
						sections[cursect].pos = num;
						extend(&sections[cursect], 0);
						for (j = oldpos; j < sections[cursect].pos; j++)
							sections[cursect].code[j] = 0;
<<<<<<< HEAD
					} else if (!strcmp(file->lines[i]->str, "skip")) {
						ull num = file->lines[i]->atoms[0]->num1;
=======
					} else if (!strcmp(direct->str, "skip")) {
						ull num = direct->params[0]->num;
>>>>>>> 8b0c0f23
						ull oldpos = sections[cursect].pos;
						sections[cursect].pos += num;
						extend(&sections[cursect], 0);
						for (j = oldpos; j < sections[cursect].pos; j++)
							sections[cursect].code[j] = 0;
<<<<<<< HEAD
					} else if (!strcmp(file->lines[i]->str, "equ")) {
=======
					} else if (!strcmp(direct->str, "equ")) {
>>>>>>> 8b0c0f23
						/* nothing to be done */
					} else if (!donum(&sections[cursect], direct, ctx, 1)) {
						fprintf (stderr, LOC_FORMAT(direct->loc, "Unknown directive .%s\n"), direct->str);
						return 1;
					}
			}
		}
	} while (!allok);
	FILE *outfile = stdout;
	if (envyas_outname) {
		if (!(outfile = fopen(envyas_outname, "w"))) {
			perror(envyas_outname);
			return 1;
		}
	}

	for (i = 0; i < sectionsnum; i++) {
		if (!strcmp(sections[i].name, "default") && !sections[i].pos)
			continue;
		if (envyas_ofmt == OFMT_RAW)
			fwrite (sections[i].code, 1, sections[i].pos, outfile);
		else {
			if (envyas_ofmt == OFMT_CHEX8) {
				fprintf (outfile, "uint8_t %s[] = {\n", sections[i].name);
			}
			if (envyas_ofmt == OFMT_CHEX32) {
				fprintf (outfile, "uint32_t %s[] = {\n", sections[i].name);
			}
			if (envyas_ofmt == OFMT_CHEX64) {
				fprintf (outfile, "uint64_t %s[] = {\n", sections[i].name);
			}
			int step;
			if (envyas_ofmt == OFMT_CHEX64 || envyas_ofmt == OFMT_HEX64) {
				step = 8;
			} else if (envyas_ofmt == OFMT_CHEX32 || envyas_ofmt == OFMT_HEX32) {
				step = 4;
			} else {
				step = 1;
			}
			for (j = 0; j < sections[i].pos; j+=step) {
				uint64_t val = 0;
				int k;
				if (envyas_ofmt == OFMT_CHEX8 || envyas_ofmt == OFMT_CHEX32 || envyas_ofmt == OFMT_CHEX64) {
					for (k = 0; k < step; k++) {
						int l = find_label(ctx, &sections[i], j + k, -1);
						while (l >= 0) {
							fprintf(outfile, "/* 0x%04x: %s */\n", j + k, ctx->labels[l].name);
							l = find_label(ctx, &sections[i], j + k, l + 1);
						}
					}
					fprintf (outfile, "\t");
				}
				for (k = 0; k < step; k++)
					val |= (uint64_t)sections[i].code[j + k] << (k * 8);
				if (envyas_ofmt == OFMT_CHEX64 || envyas_ofmt == OFMT_HEX64) {
					fprintf (outfile, "0x%016"PRIx64",\n", val);
				} else if (envyas_ofmt == OFMT_CHEX32 || envyas_ofmt == OFMT_HEX32) {
					fprintf (outfile, "0x%08"PRIx64",\n", val);
				} else {
					fprintf (outfile, "0x%02"PRIx64",\n", val);
				}
			}
			if (envyas_ofmt == OFMT_CHEX8 || envyas_ofmt == OFMT_CHEX32 || envyas_ofmt == OFMT_CHEX64) {
				fprintf (outfile, "};\n");
				if (i != sectionsnum - 1)
					fprintf(outfile, "\n");
			}
		}
	}
	return 0;
}

int main(int argc, char **argv) {
	argv[0] = basename(argv[0]);
	int len = strlen(argv[0]);
	if (len > 2 && !strcmp(argv[0] + len - 2, "as")) {
		argv[0][len-2] = 0;
		envyas_isa = ed_getisa(argv[0]);
		if (envyas_isa && envyas_isa->opunit == 4)
			envyas_ofmt = OFMT_HEX32;
	}
	int c;
	const char **varnames = 0;
	int varnamesnum = 0;
	int varnamesmax = 0;
	const char **modenames = 0;
	int modenamesnum = 0;
	int modenamesmax = 0;
	const char **featnames = 0;
	int featnamesnum = 0;
	int featnamesmax = 0;
	while ((c = getopt (argc, argv, "am:V:O:F:o:wWi")) != -1)
		switch (c) {
			case 'a':
				if (envyas_ofmt == OFMT_HEX64)
					envyas_ofmt = OFMT_CHEX64;
				else if (envyas_ofmt == OFMT_HEX32)
					envyas_ofmt = OFMT_CHEX32;
				else
					envyas_ofmt = OFMT_CHEX8;
				break;
			case 'w':
				if (envyas_ofmt == OFMT_CHEX8)
					envyas_ofmt = OFMT_CHEX32;
				else
					envyas_ofmt = OFMT_HEX32;
				break;
			case 'W':
				if (envyas_ofmt == OFMT_CHEX8)
					envyas_ofmt = OFMT_CHEX64;
				else
					envyas_ofmt = OFMT_HEX64;
				break;
			case 'i':
				envyas_ofmt = OFMT_RAW;
				break;
			case 'm':
				envyas_isa = ed_getisa(optarg);
				if (!envyas_isa) {
					fprintf (stderr, "Unknown architecure \"%s\"!\n", optarg);
					return 1;
				}
				break;
			case 'V':
				ADDARRAY(varnames, optarg);
				break;
			case 'O':
				ADDARRAY(modenames, optarg);
				break;
			case 'F':
				ADDARRAY(featnames, optarg);
				break;
			case 'o':
				envyas_outname = optarg;
				break;
		}
	struct ed2a_file *file_ed2;
	FILE *ifile = stdin;
	const char *filename = "stdin";
	if (optind < argc) {
		filename = argv[optind];
		ifile = fopen(argv[optind], "r");
		if (!ifile) {
			perror(argv[optind]);
			return 1;
		}
		optind++;
		if (optind < argc) {
			fprintf (stderr, "Too many parameters!\n");
			return 1;
		}
	}
	file_ed2 = ed2a_read_file(ifile, filename, 0, 0);
	if (!envyas_isa) {
		fprintf (stderr, "No architecture specified!\n");
		return 1;
	}
	envyas_varinfo = varinfo_new(envyas_isa->vardata);
	if (!envyas_varinfo)
		return 1;
	int i;
	for (i = 0; i < varnamesnum; i++)
		if (varinfo_set_variant(envyas_varinfo, varnames[i]))
			return 1;
	for (i = 0; i < featnamesnum; i++)
		if (varinfo_set_feature(envyas_varinfo, featnames[i]))
			return 1;
	for (i = 0; i < modenamesnum; i++)
		if (varinfo_set_mode(envyas_varinfo, modenames[i]))
			return 1;
<<<<<<< HEAD
	struct file *file = calloc(sizeof *file, 1);
	for (i = 0; i < file_ed2->insnsnum; i++) {
		struct ed2a_insn *insn = file_ed2->insns[i];
		if (insn->piecesnum != 1) {
			fprintf (stderr, "Multi-piece instruction!!\n");
			return 1;
		}
		struct ed2a_ipiece *ipiece = insn->pieces[0];
		struct line *line = calloc(sizeof *line, 1);
		if (!strcmp(ipiece->name, "label")) {
			if (ipiece->prefsnum || ipiece->iopsnum != 1 || ipiece->iops[0]->exprsnum != 1 || ipiece->iops[0]->modsnum || ipiece->iops[0]->exprs[0]->type != ED2A_ET_LABEL) {
				fprintf (stderr, "Invalid label instruction!!\n");
				return 1;
			}
			line->type = LINE_LABEL;
			line->str = ipiece->iops[0]->exprs[0]->str;
		} else if (!strcmp(ipiece->name, "section") || !strcmp(ipiece->name, "align") || !strcmp(ipiece->name, "skip") || !strcmp(ipiece->name, "equ") || ((ipiece->name[0] == 's' || ipiece->name[0] == 'b' || ipiece->name[0] == 'u') && isdigit(ipiece->name[1]))) {
			if (ipiece->prefsnum) {
				fprintf (stderr, "Invalid directive!!\n");
				return 1;
			}
			line->type = LINE_DIR;
			line->str = ipiece->name;
			int j;
			for (j = 0; j < ipiece->iopsnum; j++) {
				convert_iop(line, ipiece->iops[j]);
			}
		} else {
			line->type = LINE_INSN;
			convert_ipiece(line, ipiece);
		}
		line->loc = insn->loc;
		ADDARRAY(file->lines, line);
	}
=======
	struct easm_file *file;
	int r = easm_read_file(ifile, filename, &file);
	if (r)
		return r;
>>>>>>> 8b0c0f23
	return envyas_process(file);
}<|MERGE_RESOLUTION|>--- conflicted
+++ resolved
@@ -24,14 +24,11 @@
 
 #include "dis.h"
 #include "symtab.h"
-#include <ctype.h>
 #include <libgen.h>
 #include <inttypes.h>
 #include <stdlib.h>
 
 static const struct disisa *envyas_isa = 0;
-
-void convert_ipiece(struct line *line, struct ed2a_ipiece *ipiece);
 
 enum {
 	OFMT_RAW,
@@ -177,19 +174,11 @@
 	}
 }
 
-<<<<<<< HEAD
-int donum (struct section *s, struct line *line, struct disctx *ctx, int wren) {
-	if (line->str[0] != 'b' && line->str[0] != 's' && line->str[0] != 'u')
-		return 0;
-	char *end;
-	ull bits = strtoull(line->str+1, &end, 0);
-=======
 int donum (struct section *s, struct easm_directive *direct, struct disctx *ctx, int wren) {
 	if (direct->str[0] != 'b' && direct->str[0] != 's' && direct->str[0] != 'u')
 		return 0;
 	char *end;
 	ull bits = strtoull(direct->str+1, &end, 0);
->>>>>>> 8b0c0f23
 	if (*end)
 		return 0;
 	if (bits > 64 || bits & 7 || !bits)
@@ -198,14 +187,6 @@
 	if (wren) {
 		extend(s, bits/8 * direct->paramsnum);
 		if (s->pos % (bits/8))
-<<<<<<< HEAD
-			fprintf (stderr, LOC_FORMAT(line->loc, "Warning: Unaligned data %s; section '%s', offset 0x%x\n"), line->str, s->name, s->pos);
-		for (i = 0; i < line->atomsnum; i++) {
-			ull num = calc(line->atoms[i], ctx, line->loc);
-			if ((line->str[0] == 'u' && bits != 64 && num >= (1ull << bits))
-				|| (line->str[0] == 's' && bits != 64 && num >= (1ull << (bits - 1)) && num < (-1ull << (bits - 1)))) {
-				fprintf (stderr, LOC_FORMAT(line->loc, "Argument %d too large for %s\n"), i, line->str);
-=======
 			fprintf (stderr, LOC_FORMAT(direct->loc, "Warning: Unaligned data .%s; section '%s', offset 0x%x\n"), direct->str, s->name, s->pos);
 	}
 	for (i = 0; i < direct->paramsnum; i++) {
@@ -218,7 +199,6 @@
 			if ((direct->str[0] == 'u' && bits != 64 && num >= (1ull << bits))
 				|| (direct->str[0] == 's' && bits != 64 && num >= (1ull << (bits - 1)) && num < (-1ull << (bits - 1)))) {
 				fprintf (stderr, LOC_FORMAT(direct->loc, "Argument %d too large for .%s\n"), i, direct->str);
->>>>>>> 8b0c0f23
 				exit(1);
 			}
 			int j;
@@ -320,17 +300,10 @@
 					sections[cursect].last_label = ctx->labelsnum;
 					ADDARRAY(ctx->labels, l);
 					break;
-<<<<<<< HEAD
-				case LINE_DIR:
-					if (!strcmp(file->lines[i]->str, "section")) {
-						if (file->lines[i]->atomsnum > 2) {
-							fprintf (stderr, LOC_FORMAT(file->lines[i]->loc, "Too many arguments for .section\n"));
-=======
 				case EASM_LINE_DIRECTIVE:
 					if (!strcmp(direct->str, "section")) {
 						if (direct->paramsnum > 2) {
 							fprintf (stderr, LOC_FORMAT(direct->loc, "Too many arguments for .section\n"));
->>>>>>> 8b0c0f23
 							return 1;
 						}
 						if (direct->params[0]->type != EASM_EXPR_LABEL || (direct->paramsnum == 2 && direct->params[1]->type != EASM_EXPR_NUM)) {
@@ -348,15 +321,9 @@
 							ADDARRAY(sections, s);
 						}
 						cursect = j;
-<<<<<<< HEAD
-					} else if (!strcmp(file->lines[i]->str, "align")) {
-						if (file->lines[i]->atomsnum > 1) {
-							fprintf (stderr, LOC_FORMAT(file->lines[i]->loc, "Too many arguments for .align\n"));
-=======
 					} else if (!strcmp(direct->str, "align")) {
 						if (direct->paramsnum > 1) {
 							fprintf (stderr, LOC_FORMAT(direct->loc, "Too many arguments for .align\n"));
->>>>>>> 8b0c0f23
 							return 1;
 						}
 						if (direct->params[0]->type != EASM_EXPR_NUM) {
@@ -367,15 +334,9 @@
 						sections[cursect].pos += num - 1;
 						sections[cursect].pos /= num;
 						sections[cursect].pos *= num;
-<<<<<<< HEAD
-					} else if (!strcmp(file->lines[i]->str, "size")) {
-						if (file->lines[i]->atomsnum > 1) {
-							fprintf (stderr, LOC_FORMAT(file->lines[i]->loc, "Too many arguments for .size\n"));
-=======
 					} else if (!strcmp(direct->str, "size")) {
 						if (direct->paramsnum > 1) {
 							fprintf (stderr, LOC_FORMAT(direct->loc, "Too many arguments for .size\n"));
->>>>>>> 8b0c0f23
 							return 1;
 						}
 						if (direct->params[0]->type != EASM_EXPR_NUM) {
@@ -388,15 +349,9 @@
 							return 1;
 						}
 						sections[cursect].pos = num;
-<<<<<<< HEAD
-					} else if (!strcmp(file->lines[i]->str, "skip")) {
-						if (file->lines[i]->atomsnum > 1) {
-							fprintf (stderr, LOC_FORMAT(file->lines[i]->loc, "Too many arguments for .skip\n"));
-=======
 					} else if (!strcmp(direct->str, "skip")) {
 						if (direct->paramsnum > 1) {
 							fprintf (stderr, LOC_FORMAT(direct->loc, "Too many arguments for .skip\n"));
->>>>>>> 8b0c0f23
 							return 1;
 						}
 						if (direct->params[0]->type != EASM_EXPR_NUM) {
@@ -405,19 +360,11 @@
 						}
 						ull num = direct->params[0]->num;
 						sections[cursect].pos += num;
-<<<<<<< HEAD
-					} else if (!strcmp(file->lines[i]->str, "equ")) {
-						if (file->lines[i]->atomsnum != 2
-							|| file->lines[i]->atoms[0]->type != EXPR_LABEL
-							|| !file->lines[i]->atoms[1]->isimm) {
-							fprintf (stderr, LOC_FORMAT(file->lines[i]->loc, "Wrong arguments for .equ\n"));
-=======
 					} else if (!strcmp(direct->str, "equ")) {
 						if (direct->paramsnum != 2
 							|| direct->params[0]->type != EASM_EXPR_LABEL
 							|| !easm_isimm(direct->params[1])) {
 							fprintf (stderr, LOC_FORMAT(direct->loc, "Wrong arguments for .equ\n"));
->>>>>>> 8b0c0f23
 							return 1;
 						}
 						if (direct->params[0]->str[0] == '_' && direct->params[0]->str[1] != '_') {
@@ -481,24 +428,14 @@
 					if (file->lines[i]->lname[0] != '_')
 						ctx->cur_global_label = file->lines[i]->lname;
 					break;
-<<<<<<< HEAD
-				case LINE_DIR:
-					if (!strcmp(file->lines[i]->str, "section")) {
-=======
 				case EASM_LINE_DIRECTIVE:
 					if (!strcmp(direct->str, "section")) {
->>>>>>> 8b0c0f23
 						for (j = 0; j < sectionsnum; j++)
 							if (!strcmp(sections[j].name, direct->params[0]->str))
 								break;
 						cursect = j;
-<<<<<<< HEAD
-					} else if (!strcmp(file->lines[i]->str, "align")) {
-						ull num = file->lines[i]->atoms[0]->num1;
-=======
 					} else if (!strcmp(direct->str, "align")) {
 						ull num = direct->params[0]->num;
->>>>>>> 8b0c0f23
 						ull oldpos = sections[cursect].pos;
 						sections[cursect].pos += num - 1;
 						sections[cursect].pos /= num;
@@ -506,13 +443,8 @@
 						extend(&sections[cursect], 0);
 						for (j = oldpos; j < sections[cursect].pos; j++)
 							sections[cursect].code[j] = 0;
-<<<<<<< HEAD
-					} else if (!strcmp(file->lines[i]->str, "size")) {
-						ull num = file->lines[i]->atoms[0]->num1;
-=======
 					} else if (!strcmp(direct->str, "size")) {
 						ull num = direct->params[0]->num;
->>>>>>> 8b0c0f23
 						ull oldpos = sections[cursect].pos;
 						if (sections[cursect].pos > num) {
 							fprintf (stderr, LOC_FORMAT(direct->loc, "Section '%s' exceeds .size by %llu bytes\n"), sections[cursect].name, sections[cursect].pos - num);
@@ -522,23 +454,14 @@
 						extend(&sections[cursect], 0);
 						for (j = oldpos; j < sections[cursect].pos; j++)
 							sections[cursect].code[j] = 0;
-<<<<<<< HEAD
-					} else if (!strcmp(file->lines[i]->str, "skip")) {
-						ull num = file->lines[i]->atoms[0]->num1;
-=======
 					} else if (!strcmp(direct->str, "skip")) {
 						ull num = direct->params[0]->num;
->>>>>>> 8b0c0f23
 						ull oldpos = sections[cursect].pos;
 						sections[cursect].pos += num;
 						extend(&sections[cursect], 0);
 						for (j = oldpos; j < sections[cursect].pos; j++)
 							sections[cursect].code[j] = 0;
-<<<<<<< HEAD
-					} else if (!strcmp(file->lines[i]->str, "equ")) {
-=======
 					} else if (!strcmp(direct->str, "equ")) {
->>>>>>> 8b0c0f23
 						/* nothing to be done */
 					} else if (!donum(&sections[cursect], direct, ctx, 1)) {
 						fprintf (stderr, LOC_FORMAT(direct->loc, "Unknown directive .%s\n"), direct->str);
@@ -675,7 +598,6 @@
 				envyas_outname = optarg;
 				break;
 		}
-	struct ed2a_file *file_ed2;
 	FILE *ifile = stdin;
 	const char *filename = "stdin";
 	if (optind < argc) {
@@ -691,7 +613,6 @@
 			return 1;
 		}
 	}
-	file_ed2 = ed2a_read_file(ifile, filename, 0, 0);
 	if (!envyas_isa) {
 		fprintf (stderr, "No architecture specified!\n");
 		return 1;
@@ -709,46 +630,9 @@
 	for (i = 0; i < modenamesnum; i++)
 		if (varinfo_set_mode(envyas_varinfo, modenames[i]))
 			return 1;
-<<<<<<< HEAD
-	struct file *file = calloc(sizeof *file, 1);
-	for (i = 0; i < file_ed2->insnsnum; i++) {
-		struct ed2a_insn *insn = file_ed2->insns[i];
-		if (insn->piecesnum != 1) {
-			fprintf (stderr, "Multi-piece instruction!!\n");
-			return 1;
-		}
-		struct ed2a_ipiece *ipiece = insn->pieces[0];
-		struct line *line = calloc(sizeof *line, 1);
-		if (!strcmp(ipiece->name, "label")) {
-			if (ipiece->prefsnum || ipiece->iopsnum != 1 || ipiece->iops[0]->exprsnum != 1 || ipiece->iops[0]->modsnum || ipiece->iops[0]->exprs[0]->type != ED2A_ET_LABEL) {
-				fprintf (stderr, "Invalid label instruction!!\n");
-				return 1;
-			}
-			line->type = LINE_LABEL;
-			line->str = ipiece->iops[0]->exprs[0]->str;
-		} else if (!strcmp(ipiece->name, "section") || !strcmp(ipiece->name, "align") || !strcmp(ipiece->name, "skip") || !strcmp(ipiece->name, "equ") || ((ipiece->name[0] == 's' || ipiece->name[0] == 'b' || ipiece->name[0] == 'u') && isdigit(ipiece->name[1]))) {
-			if (ipiece->prefsnum) {
-				fprintf (stderr, "Invalid directive!!\n");
-				return 1;
-			}
-			line->type = LINE_DIR;
-			line->str = ipiece->name;
-			int j;
-			for (j = 0; j < ipiece->iopsnum; j++) {
-				convert_iop(line, ipiece->iops[j]);
-			}
-		} else {
-			line->type = LINE_INSN;
-			convert_ipiece(line, ipiece);
-		}
-		line->loc = insn->loc;
-		ADDARRAY(file->lines, line);
-	}
-=======
 	struct easm_file *file;
 	int r = easm_read_file(ifile, filename, &file);
 	if (r)
 		return r;
->>>>>>> 8b0c0f23
 	return envyas_process(file);
 }