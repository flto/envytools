--- conflicted
+++ resolved
@@ -58,7 +58,7 @@
 	return full;
 }
 
-ull calc (const struct expr *expr, struct disctx *ctx, struct ed2_loc loc) {
+ull calc (const struct expr *expr, struct disctx *ctx, struct envy_loc loc) {
 	int res;
 	ull x;
 	switch (expr->type) {
@@ -73,7 +73,7 @@
 			if (symtab_get(ctx->symtab, expr->str, 0, &res) != -1) {
 				return ctx->labels[res].val;
 			}
-			fprintf (stderr, ED2_LOC_FORMAT(loc, "Undefined label \"%s\"\n"), expr->str);
+			fprintf (stderr, LOC_FORMAT(loc, "Undefined label \"%s\"\n"), expr->str);
 			exit(1);
 		case EXPR_NEG:
 			return -calc(expr->expr1, ctx, loc);
@@ -86,7 +86,7 @@
 			if (x)
 				return calc(expr->expr1, ctx, loc) / x;
 			else {
-				fprintf (stderr, ED2_LOC_FORMAT(loc, "Division by 0\n"));
+				fprintf (stderr, LOC_FORMAT(loc, "Division by 0\n"));
 				exit(1);
 			}
 		case EXPR_ADD:
@@ -108,7 +108,7 @@
 	}
 }
 
-int resolve (struct disctx *ctx, ull *val, struct match m, ull pos, struct ed2_loc loc) {
+int resolve (struct disctx *ctx, ull *val, struct match m, ull pos, struct envy_loc loc) {
 	int i;
 	for (i = 0; i < m.nrelocs; i++) {
 		ull val = calc(m.relocs[i].expr, ctx, loc);
@@ -174,7 +174,7 @@
 	int i;
 	for (i = 0; i < line->atomsnum; i++)
 		if (!line->atoms[i]->isimm) {
-			fprintf (stderr, ED2_LOC_FORMAT(line->loc, "Wrong arguments for %s\n"), line->str);
+			fprintf (stderr, LOC_FORMAT(line->loc, "Wrong arguments for %s\n"), line->str);
 			exit(1);
 		}
 	if (wren) {
@@ -185,7 +185,7 @@
 			ull num = calc(line->atoms[i], ctx, line->loc);
 			if ((line->str[0] == 'u' && bits != 64 && num >= (1ull << bits))
 				|| (line->str[0] == 's' && bits != 64 && num >= (1ull << (bits - 1)) && num < (-1ull << (bits - 1)))) {
-				fprintf (stderr, ED2_LOC_FORMAT(line->loc, "Argument %d too large for %s\n"), i, line->str);
+				fprintf (stderr, LOC_FORMAT(line->loc, "Argument %d too large for %s\n"), i, line->str);
 				exit(1);
 			}
 			int j;
@@ -227,7 +227,7 @@
 					ADDARRAY(im[i].m, m->m[j]);
 				}
 			if (!im[i].mnum) {
-				fprintf (stderr, ED2_LOC_FORMAT(file->lines[i]->loc, "No match\n"));
+				fprintf (stderr, LOC_FORMAT(file->lines[i]->loc, "No match\n"));
 				return 1;
 			}
 #if 0
@@ -276,7 +276,7 @@
 						ctx->cur_global_label = file->lines[i]->str;
 
 					if (symtab_put(ctx->symtab, file->lines[i]->str, 0, ctx->labelsnum) == -1) {
-						fprintf (stderr, ED2_LOC_FORMAT(file->lines[i]->loc, "Label %s redeclared!\n"), file->lines[i]->str);
+						fprintf (stderr, LOC_FORMAT(file->lines[i]->loc, "Label %s redeclared!\n"), file->lines[i]->str);
 						return 1;
 					}
 					struct label l = { file->lines[i]->str, sections[cursect].pos / ctx->isa->posunit + sections[cursect].base };
@@ -288,11 +288,11 @@
 				case LINE_DIR:
 					if (!strcmp(file->lines[i]->str, "section")) {
 						if (file->lines[i]->atomsnum > 2) {
-							fprintf (stderr, ED2_LOC_FORMAT(file->lines[i]->loc, "Too many arguments for .section\n"));
+							fprintf (stderr, LOC_FORMAT(file->lines[i]->loc, "Too many arguments for .section\n"));
 							return 1;
 						}
 						if (file->lines[i]->atoms[0]->type != EXPR_LABEL || (file->lines[i]->atomsnum == 2 && file->lines[i]->atoms[1]->type != EXPR_NUM)) {
-							fprintf (stderr, ED2_LOC_FORMAT(file->lines[i]->loc, "Wrong arguments for .section\n"));
+							fprintf (stderr, LOC_FORMAT(file->lines[i]->loc, "Wrong arguments for .section\n"));
 							return 1;
 						}
 						for (j = 0; j < sectionsnum; j++)
@@ -308,11 +308,11 @@
 						cursect = j;
 					} else if (!strcmp(file->lines[i]->str, "align")) {
 						if (file->lines[i]->atomsnum > 1) {
-							fprintf (stderr, ED2_LOC_FORMAT(file->lines[i]->loc, "Too many arguments for .align\n"));
+							fprintf (stderr, LOC_FORMAT(file->lines[i]->loc, "Too many arguments for .align\n"));
 							return 1;
 						}
 						if (file->lines[i]->atoms[0]->type != EXPR_NUM) {
-							fprintf (stderr, ED2_LOC_FORMAT(file->lines[i]->loc, "Wrong arguments for .align\n"));
+							fprintf (stderr, LOC_FORMAT(file->lines[i]->loc, "Wrong arguments for .align\n"));
 							return 1;
 						}
 						ull num = file->lines[i]->atoms[0]->num1;
@@ -336,11 +336,11 @@
 						sections[cursect].pos = num;
 					} else if (!strcmp(file->lines[i]->str, "skip")) {
 						if (file->lines[i]->atomsnum > 1) {
-							fprintf (stderr, ED2_LOC_FORMAT(file->lines[i]->loc, "Too many arguments for .skip\n"));
+							fprintf (stderr, LOC_FORMAT(file->lines[i]->loc, "Too many arguments for .skip\n"));
 							return 1;
 						}
 						if (file->lines[i]->atoms[0]->type != EXPR_NUM) {
-							fprintf (stderr, ED2_LOC_FORMAT(file->lines[i]->loc, "Wrong arguments for .skip\n"));
+							fprintf (stderr, LOC_FORMAT(file->lines[i]->loc, "Wrong arguments for .skip\n"));
 							return 1;
 						}
 						ull num = file->lines[i]->atoms[0]->num1;
@@ -349,7 +349,7 @@
 						if (file->lines[i]->atomsnum != 2
 							|| file->lines[i]->atoms[0]->type != EXPR_LABEL
 							|| !file->lines[i]->atoms[1]->isimm) {
-							fprintf (stderr, ED2_LOC_FORMAT(file->lines[i]->loc, "Wrong arguments for .equ\n"));
+							fprintf (stderr, LOC_FORMAT(file->lines[i]->loc, "Wrong arguments for .equ\n"));
 							return 1;
 						}
 						if (file->lines[i]->atoms[0]->str[0] == '_' && file->lines[i]->atoms[0]->str[1] != '_') {
@@ -359,13 +359,13 @@
 						}
 						ull num = calc(file->lines[i]->atoms[1], ctx, file->lines[i]->loc);
 						if (symtab_put(ctx->symtab, file->lines[i]->atoms[0]->str, 0, ctx->labelsnum) == -1) {
-							fprintf (stderr, ED2_LOC_FORMAT(file->lines[i]->loc, "Label %s redeclared!\n"), file->lines[i]->atoms[0]->str);
+							fprintf (stderr, LOC_FORMAT(file->lines[i]->loc, "Label %s redeclared!\n"), file->lines[i]->atoms[0]->str);
 							return 1;
 						}
 						struct label l = { file->lines[i]->atoms[0]->str, num , /* Distinguish .equ labels from regular labels */ 1 };
 						ADDARRAY(ctx->labels, l);
 					} else if (!donum(&sections[cursect], file->lines[i], ctx, 0)) {
-						fprintf (stderr, ED2_LOC_FORMAT(file->lines[i]->loc, "Unknown directive %s\n"), file->lines[i]->str);
+						fprintf (stderr, LOC_FORMAT(file->lines[i]->loc, "Unknown directive %s\n"), file->lines[i]->str);
 						return 1;
 					}
 					break;
@@ -384,7 +384,7 @@
 						im[i].m++;
 						im[i].mnum--;
 						if (!im[i].mnum) {
-							fprintf (stderr, ED2_LOC_FORMAT(file->lines[i]->loc, "Relocaiton failed\n"));
+							fprintf (stderr, LOC_FORMAT(file->lines[i]->loc, "Relocaiton failed\n"));
 							return 1;
 						}
 						allok = 0;
@@ -448,7 +448,7 @@
 					} else if (!strcmp(file->lines[i]->str, "equ")) {
 						/* nothing to be done */
 					} else if (!donum(&sections[cursect], file->lines[i], ctx, 1)) {
-						fprintf (stderr, ED2_LOC_FORMAT(file->lines[i]->loc, "Unknown directive %s\n"), file->lines[i]->str);
+						fprintf (stderr, LOC_FORMAT(file->lines[i]->loc, "Unknown directive %s\n"), file->lines[i]->str);
 						return 1;
 					}
 			}
@@ -582,31 +582,23 @@
 				envyas_outname = optarg;
 				break;
 		}
-<<<<<<< HEAD
 	struct ed2a_file *file_ed2;
-	if (optind < argc) {
-		FILE *ifile = fopen(argv[optind], "r");
-		if (!ifile) {
-=======
-	FILE *file = stdin;
+	FILE *ifile = stdin;
 	const char *filename = "stdin";
 	if (optind < argc) {
 		filename = argv[optind];
-		file = fopen(argv[optind], "r");
-		if (!file) {
->>>>>>> 721c3b42
+		ifile = fopen(argv[optind], "r");
+		if (!ifile) {
 			perror(argv[optind]);
 			return 1;
 		}
-		file_ed2 = ed2a_read_file(ifile, argv[optind], 0, 0);
 		optind++;
 		if (optind < argc) {
 			fprintf (stderr, "Too many parameters!\n");
 			return 1;
 		}
-	} else {
-		file_ed2 = ed2a_read_file(stdin, "stdin", 0, 0);
-	}
+	}
+	file_ed2 = ed2a_read_file(ifile, filename, 0, 0);
 	if (!envyas_isa) {
 		fprintf (stderr, "No architecture specified!\n");
 		return 1;
@@ -624,7 +616,6 @@
 	for (i = 0; i < modenamesnum; i++)
 		if (varinfo_set_mode(envyas_varinfo, modenames[i]))
 			return 1;
-<<<<<<< HEAD
 	struct file *file = calloc(sizeof *file, 1);
 	for (i = 0; i < file_ed2->insnsnum; i++) {
 		struct ed2a_insn *insn = file_ed2->insns[i];
@@ -660,7 +651,4 @@
 		ADDARRAY(file->lines, line);
 	}
 	return envyas_process(file);
-=======
-	return envyas_exec(filename, file);
->>>>>>> 721c3b42
 }