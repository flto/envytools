/*
 * Copyright (C) 2010-2011 Marcin Kościelnicki <koriakin@0x04.net>
 * Copyright (C) 2011 Paweł Czaplejewicz <pcz@porcupinefactory.org>
 * All Rights Reserved.
 *
 * Permission is hereby granted, free of charge, to any person obtaining a
 * copy of this software and associated documentation files (the "Software"),
 * to deal in the Software without restriction, including without limitation
 * the rights to use, copy, modify, merge, publish, distribute, sublicense,
 * and/or sell copies of the Software, and to permit persons to whom the
 * Software is furnished to do so, subject to the following conditions:
 *
 * The above copyright notice and this permission notice (including the next
 * paragraph) shall be included in all copies or substantial portions of the
 * Software.
 *
 * THE SOFTWARE IS PROVIDED "AS IS", WITHOUT WARRANTY OF ANY KIND, EXPRESS OR
 * IMPLIED, INCLUDING BUT NOT LIMITED TO THE WARRANTIES OF MERCHANTABILITY,
 * FITNESS FOR A PARTICULAR PURPOSE AND NONINFRINGEMENT.  IN NO EVENT SHALL
 * VA LINUX SYSTEMS AND/OR ITS SUPPLIERS BE LIABLE FOR ANY CLAIM, DAMAGES OR
 * OTHER LIABILITY, WHETHER IN AN ACTION OF CONTRACT, TORT OR OTHERWISE,
 * ARISING FROM, OUT OF OR IN CONNECTION WITH THE SOFTWARE OR THE USE OR
 * OTHER DEALINGS IN THE SOFTWARE.
 */

#include "dis-intern.h"

#define F_VP2 1
#define F_VP3 2

/*
 * Code target field
 *
 * This field represents a code address and is used for branching and the
 * likes. Target is counted in 32-bit words from the start of microcode.
 */

static struct bitfield ctargoff = { 8, 11 };
static struct bitfield rbrtargoff = { 34, 6, .pcrel = 1 };
#define BTARG atombtarg, &ctargoff
#define CTARG atomctarg, &ctargoff
#define RBRTARG atombtarg, &rbrtargoff

static struct bitfield imm4off = { 12, 4 };
static struct bitfield imm6off = { { 12, 4, 24, 2 } };
static struct bitfield imm12off = { { 8, 8, 20, 4 } };
static struct bitfield imm14off = { { 8, 8, 20, 6 } };
static struct bitfield bimmldoff = { { 12, 4, 20, 6 } };
static struct bitfield bimmldsoff = { { 12, 4, 24, 2 } };
static struct bitfield bimmstoff = { 16, 10 };
static struct bitfield bimmstsoff = { 16, 4, 24, 2 };
#define IMM4 atomimm, &imm4off
#define IMM6 atomimm, &imm6off
#define IMM12 atomimm, &imm12off
#define IMM14 atomimm, &imm14off

/*
 * Register fields
 */

static struct sreg reg_sr[] = {
	{ 0, 0, SR_ZERO },
	{ -1 },
};
static struct sreg pred_sr[] = {
	{ 1, "np0" },
	{ 15, 0, SR_ONE },
	{ -1 },
};
static struct sreg sreg_sr[] = {
    { 2, "spidx" },
    { 4, "h2v" },
    { 5, "v2h" },
    { 6, "stat" },
    { 7, "parm" },
    { 8, "pc" },
    { 10, "cstop" },
    { 11, "rpitab" },
    { 12, "arthi" },
    { 13, "artlo" },
    { 14, "pred" },
    { 15, "icnt" },
    { 16, "mvxl0" },
    { 17, "mvyl0" },
    { 18, "mvxl1" },
    { 19, "mvyl1" },
    { 20, "refl0" },
    { 21, "refl1" },
    { 22, "rpil0" },
    { 23, "rpil1" },
    { 24, "mbflags" },
    { 25, "qpy" },
    { 26, "qpc" },
    { 27, "mbpart" },
    { 28, "mbxy" },
    { 29, "mbaddr" },
    { 30, "mbtype" },
    { 31, "submbtype" },
    { -1 },
};

static struct bitfield src1_bf = { 8, 4 };
static struct bitfield srsrc_bf = { 8, 4, 24, 2 };
static struct bitfield src2_bf = { 12, 4 };
static struct bitfield dst_bf = { 16, 4 };
static struct bitfield srdst_bf = { 16, 4, 24, 2 };
static struct bitfield psrc1_bf = { 8, 4 };
static struct bitfield psrc2_bf = { 12, 4 };
static struct bitfield pdst_bf = { 16, 4 };
static struct bitfield pred_bf = { 20, 4 };
static struct bitfield rbrpred_bf = { 30, 3, .addend = 8 };
static struct reg src1_r = { &src1_bf, "r", .specials = reg_sr };
static struct reg src2_r = { &src2_bf, "r", .specials = reg_sr };
static struct reg dst_r = { &dst_bf, "r", .specials = reg_sr };
static struct reg srdst_r = { &srdst_bf, "sr", .specials = sreg_sr, .cool = 1 };
static struct reg srsrc_r = { &srsrc_bf, "sr", .specials = sreg_sr, .cool = 1 };
static struct reg psrc1_r = { &psrc1_bf, "p", .cool = 1, .specials = pred_sr };
static struct reg psrc2_r = { &psrc2_bf, "p", .cool = 1, .specials = pred_sr };
static struct reg pdst_r = { &pdst_bf, "p", .cool = 1, .specials = pred_sr };
static struct reg pred_r = { &pred_bf, "p", .cool = 1, .specials = pred_sr };
static struct reg rbrpred_r = { &rbrpred_bf, "p", .cool = 1, .specials = pred_sr };
#define SRC1 atomreg, &src1_r
#define SRC2 atomreg, &src2_r
#define DST atomreg, &dst_r
#define SRSRC atomreg, &srsrc_r
#define SRDST atomreg, &srdst_r
#define PSRC1 atomreg, &psrc1_r
#define PSRC2 atomreg, &psrc2_r
#define PDST atomreg, &pdst_r
#define PRED atomreg, &pred_r
#define RBRPRED atomreg, &rbrpred_r

static struct mem dmemldi_m = { "D", 0, &src1_r, &bimmldoff };
static struct mem dmemldis_m = { "D", 0, &src1_r, &bimmldsoff };
static struct mem dmemldr_m = { "D", 0, &src1_r, 0, &src2_r };
static struct mem dmemsti_m = { "D", 0, &src1_r, &bimmstoff };
static struct mem dmemstis_m = { "D", 0, &src1_r, &bimmstsoff };
static struct mem dmemstr_m = { "D", 0, &src1_r, 0, &dst_r };
#define DMEMLDI atommem, &dmemldi_m
#define DMEMLDIS atommem, &dmemldis_m
#define DMEMLDR atommem, &dmemldr_m
#define DMEMSTI atommem, &dmemsti_m
#define DMEMSTIS atommem, &dmemstis_m
#define DMEMSTR atommem, &dmemstr_m

static struct mem b6memldi_m = { "B6", 0, &src1_r, &bimmldoff };
static struct mem b6memldis_m = { "B6", 0, &src1_r, &bimmldsoff };
static struct mem b6memldr_m = { "B6", 0, &src1_r, 0, &src2_r };
static struct mem b6memsti_m = { "B6", 0, &src1_r, &bimmstoff };
static struct mem b6memstis_m = { "B6", 0, &src1_r, &bimmstsoff };
static struct mem b6memstr_m = { "B6", 0, &src1_r, 0, &dst_r };
#define B6MEMLDI atommem, &b6memldi_m
#define B6MEMLDIS atommem, &b6memldis_m
#define B6MEMLDR atommem, &b6memldr_m
#define B6MEMSTI atommem, &b6memsti_m
#define B6MEMSTIS atommem, &b6memstis_m
#define B6MEMSTR atommem, &b6memstr_m

static struct mem b7memldi_m = { "B7", 0, &src1_r, &bimmldoff };
static struct mem b7memldis_m = { "B7", 0, &src1_r, &bimmldsoff };
static struct mem b7memldr_m = { "B7", 0, &src1_r, 0, &src2_r };
static struct mem b7memsti_m = { "B7", 0, &src1_r, &bimmstoff };
static struct mem b7memstis_m = { "B7", 0, &src1_r, &bimmstsoff };
static struct mem b7memstr_m = { "B7", 0, &src1_r, 0, &dst_r };
#define B7MEMLDI atommem, &b7memldi_m
#define B7MEMLDIS atommem, &b7memldis_m
#define B7MEMLDR atommem, &b7memldr_m
#define B7MEMSTI atommem, &b7memsti_m
#define B7MEMSTIS atommem, &b7memstis_m
#define B7MEMSTR atommem, &b7memstr_m

static struct mem pwtldi_m = { "PWT", 0, &src1_r, &bimmldoff };
static struct mem pwtldis_m = { "PWT", 0, &src1_r, &bimmldsoff };
static struct mem pwtldr_m = { "PWT", 0, &src1_r, 0, &src2_r };
#define PWTLDI atommem, &pwtldi_m
#define PWTLDIS atommem, &pwtldis_m
#define PWTLDR atommem, &pwtldr_m

static struct mem vpsti_m = { "VP", 0, &src1_r, &bimmstoff };
static struct mem vpstis_m = { "VP", 0, &src1_r, &bimmstsoff };
static struct mem vpstr_m = { "VP", 0, &src1_r, 0, &dst_r };
#define VPSTI atommem, &vpsti_m
#define VPSTIS atommem, &vpstis_m
#define VPSTR atommem, &vpstr_m

static struct mem o5memsti_m = { "O5", 0, &src1_r, &bimmstoff };
static struct mem o5memstis_m = { "O5", 0, &src1_r, &bimmstsoff };
static struct mem o5memstr_m = { "O5", 0, &src1_r, 0, &dst_r };
#define O5MEMSTI atommem, &o5memsti_m
#define O5MEMSTIS atommem, &o5memstis_m
#define O5MEMSTR atommem, &o5memstr_m

static struct mem i4memldi_m = { "I4", 0, &src1_r, &bimmldoff };
static struct mem i4memldis_m = { "I4", 0, &src1_r, &bimmldsoff };
static struct mem i4memldr_m = { "I4", 0, &src1_r, 0, &src2_r };
#define I4MEMLDI atommem, &i4memldi_m
#define I4MEMLDIS atommem, &i4memldis_m
#define I4MEMLDR atommem, &i4memldr_m

static struct insn tabp[] = {
	{ 0x00f00000, 0x00f00000 },
	{ 0, 0, PRED },
};

// tabdst and tabsrc1 are used only with base instructions
static struct insn tabdst[] = {
	{ 0x00000000, 0x10000000, DST },
	{ 0x10000000, 0x14000000, SRDST }, // only one of dst, src1 can be $sr
	{ 0, 0, OOPS },
};

static struct insn tabsrc1[] = {
	{ 0x00000000, 0x04000000, SRC1 },
	{ 0x04000000, 0x14000000, SRSRC }, // only one of dst, src1 can be $sr
	{ 0, 0, OOPS },
};

static struct insn tabsrc2[] = {
	{ 0x00000000, 0x08000000, SRC2 },
	{ 0x08000000, 0x1c000000, IMM6 },
	{ 0x18000000, 0x1c000000, IMM4 },
	{ 0x0c000000, 0x0c000000, IMM4 },
	{ 0, 0, OOPS },
};

static struct insn tabarithsrc2[] = {
    { 0x00000000, 0x08000000, SRC2 },
    { 0x08000000, 0x08000000, IMM6 },
    { 0, 0, OOPS },
};

// Tables describing parameters for "set" functions
static struct insn tabpdst[] = {
    { 0x20000000, 0x20000000, PDST },
    { 0x00000000, 0x20000000, PRED },
    { 0, 0, OOPS },
};

static struct insn tabpmod[] = {
    { 0x00000060, 0x00000060 }, // don't modify predicate
    
    { 0x00000000, 0x000000e0, N("pand"), T(pdst) },
    { 0x00000020, 0x000000e0, N("por"), T(pdst) },
    { 0x00000040, 0x000000e0, T(pdst) },
    { 0x00000080, 0x000000e0, N("pandn"), T(pdst) },
    { 0x000000a0, 0x000000e0, N("porn"), T(pdst) },
    { 0x000000c0, 0x000000e0, N("pnot"), T(pdst) },
    { 0, 0, OOPS },
};


static struct insn tabovr[] = {
    { 0x3c000000, 0x3c0000ff, N("bra"), BTARG },
    { 0x3c000002, 0x3c0000ff, N("call"), CTARG },
    { 0x34000003, 0x3c0000ff, N("ret") },
    { 0x14000004, 0x140000ff, N("sleep") },	/* halt everything until there's work to do */
    { 0x14000005, 0x140000ff, N("wstc"), T(src2) },	/* do nothing until bit #SRC2 of $stat is clear */
    { 0x14000006, 0x140000ff, U("o06"), T(src2) },

    { 0x14000020, 0x140000ff, N("clicnt") },	/* reset $icnt to 0 */
    { 0x14000021, 0x140000ff, U("o21") }, /* ADV */
    { 0x14000022, 0x140000ff, U("o22") }, /* ADV */
    { 0x14000023, 0x140000ff, U("o23") }, /* VP2 */
    { 0x14000024, 0x140000ff, N("mbiread") },	/* read data for current macroblock into registers/memory */
    { 0x14000025, 0x140000ff, U("o25") }, /* ANEW */
    { 0x14000026, 0x140000ff, U("o26") }, /* ANEW */
    { 0x14000028, 0x140000ff, N("mbinext") },	/* advance input to the next macroblock */
    { 0x14000029, 0x140000ff, N("mvsread") },	/* read data for current macroblock/macroblock pair from input MVSURF */
    { 0x1400002a, 0x140000ff, N("mvswrite") },	/* write data for current macroblock/macroblock pair to output MVSURF */
    { 0x1400002b, 0x140000ff, U("o2b") }, /* ADV */
    { 0x1400002c, 0x140000ff, U("o2c") }, /* ANEW */
    
    { 0x14000040, 0x1c0000ff, N("setand"), T(pdst), PSRC1, PSRC2 },
    { 0x14000041, 0x1c0000ff, N("setor"), T(pdst), PSRC1, PSRC2 },
    { 0x14000042, 0x1c0000ff, N("setne"), T(pdst), PSRC1, PSRC2 },
    { 0x14000043, 0x1c0000ff, N("nop") },
    { 0x14000044, 0x1c0000ff, N("setl"), T(pdst), PSRC1, PSRC2 },
    { 0x14000045, 0x1c0000ff, N("setge"), T(pdst), PSRC1, PSRC2 },
    { 0x14000046, 0x1c0000ff, N("sete"), T(pdst), PSRC1, PSRC2 },
    
    { 0x14000048, 0x140000ff, N("setg"), T(pdst), PSRC1, PSRC2 }, // signed
    { 0x14000049, 0x140000ff, N("setle"), T(pdst), PSRC1, PSRC2 },
    { 0x1400004a, 0x140000ff, N("sete"), T(pdst), PSRC1, PSRC2 },

    { 0x1400004c, 0x140000ff, N("setnor"), T(pdst), PSRC1, PSRC2 },
    { 0x1400004d, 0x140000ff, N("setnand"), T(pdst), PSRC1, PSRC2 },
    { 0x1400004e, 0x140000ff, N("setne"), T(pdst), PSRC1, PSRC2 },
    
    { 0x1c000080, 0x3c0000ff, N("st"), DMEMSTI, SRC2 },
    { 0x3c000080, 0x3c0000ff, N("st"), DMEMSTIS, SRC2 },
    { 0x14000080, 0x1c0000ff, N("st"), DMEMSTR, SRC2 },
    { 0x14000081, 0x1c0000ff, N("ld"), DST, DMEMLDR },
    { 0x1c000081, 0x3c0000ff, N("ld"), DST, DMEMLDI },
    { 0x3c000081, 0x3c0000ff, N("ld"), DST, DMEMLDIS },
    { 0x14000083, 0x1c0000ff, N("ld"), DST, PWTLDR },
    { 0x1c000083, 0x3c0000ff, N("ld"), DST, PWTLDI },
    { 0x3c000083, 0x3c0000ff, N("ld"), DST, PWTLDIS },
    { 0x1c000084, 0x3c0000ff, N("st"), VPSTI, SRC2 },
    { 0x3c000084, 0x3c0000ff, N("st"), VPSTIS, SRC2 },
    { 0x14000084, 0x1c0000ff, N("st"), VPSTR, SRC2 },
    { 0x14000089, 0x1c0000ff, N("ld4"), DST, I4MEMLDR },
    { 0x1c000089, 0x3c0000ff, N("ld4"), DST, I4MEMLDI },
    { 0x3c000089, 0x3c0000ff, N("ld4"), DST, I4MEMLDIS },
    { 0x1c00008a, 0x3c0000ff, N("st5"), O5MEMSTI, SRC2 },
    { 0x3c00008a, 0x3c0000ff, N("st5"), O5MEMSTIS, SRC2 },
    { 0x1400008a, 0x1c0000ff, N("st5"), O5MEMSTR, SRC2 },
    { 0x1c00008c, 0x3c0000ff, N("st6"), B6MEMSTI, SRC2 },
    { 0x3c00008c, 0x3c0000ff, N("st6"), B6MEMSTIS, SRC2 },
    { 0x3400008c, 0x1c0000ff, N("st6"), B6MEMSTR, SRC2 },
    { 0x1400008d, 0x1c0000ff, N("ld6"), DST, B6MEMLDR },
    { 0x1c00008d, 0x3c0000ff, N("ld6"), DST, B6MEMLDI },
    { 0x3c00008d, 0x3c0000ff, N("ld6"), DST, B6MEMLDIS },
    { 0x1c00008e, 0x3c0000ff, N("st7"), B7MEMSTI, SRC2 },
    { 0x3c00008e, 0x3c0000ff, N("st7"), B7MEMSTIS, SRC2 },
    { 0x1400008e, 0x1c0000ff, N("st7"), B7MEMSTR, SRC2 },
    { 0x1400008f, 0x1c0000ff, N("ld7"), DST, B7MEMLDR },
    { 0x1c00008f, 0x3c0000ff, N("ld7"), DST, B7MEMLDI },
    { 0x3c00008f, 0x3c0000ff, N("ld7"), DST, B7MEMLDIS },

    // arithmetic subsystem block
    { 0x140000a0, 0x140000ff, N("mul"), SRC1, T(arithsrc2) },
    { 0x140000a1, 0x140000ff, N("muls"), SRC1, T(arithsrc2) },
    { 0x140000a2, 0x140000ff, N("shift"), T(arithsrc2) },
    { 0x140000a4, 0x140000ff, U("oa4"), T(src2) }, /* VC1 */
    { 0x140000a8, 0x140000ff, U("oa8"), T(src2) }, /* VC1 */
    { 0x140000ac, 0x140000ff, U("oac"), T(src2) }, /* 263 */
    
    { 0, 0, OOPS },
};

static struct insn tabm[] = {
    // Desired forms for instructions with overlapping predicate
    { 0x00000060, 0x2000007f, N("slct"), T(dst), PRED, T(src1), T(src2) }, // dst = PRED ? src1 : src2. Can set predicate: DST is odd
    
    { 0x00000001, 0x0800001f, N("mov"), T(pmod), T(dst), T(src2) },
    { 0x18000061, 0x1800007f, N("mov"), SRDST, IMM12 },
    { 0x08000061, 0x1800007f, N("mov"), DST, IMM14 }, // mov can set predicate: DST is odd
    
    // General forms for instructions with overlaps
    { 0x00000000, 0x0000001f, U("slct"), T(pmod), T(dst), T(pdst), T(src1), T(src2) }, // XXX: source and destination predicate is the same
    
    { 0x18000001, 0x1800001f, U("mov"), T(pmod), SRDST, IMM12 },
    { 0x08000001, 0x1800001f, U("mov"), T(pmod), DST, IMM14 }, // overlap: in immediate form bits 9:12 of immediate are same as destination predicate
    
    // all accepted forms
    { 0x00000004, 0x0000001f, N("add"), T(pmod), T(dst), T(src1), T(src2) }, // set pred if result is odd
    { 0x00000005, 0x0000001f, N("sub"), T(pmod), T(dst), T(src1), T(src2) },// set pred if result is odd
    { 0x00000006, 0x0000001f, N("subr"), T(pmod), T(dst), T(src1), T(src2), .fmask = F_VP2 }, // set pred if result is odd

    
    { 0x00000008, 0x0000001f, N("setsg"), T(pmod), T(src1), T(src2) },
    { 0x00000009, 0x0000001f, N("setsl"), T(pmod), T(src1), T(src2) },
    { 0x0000000a, 0x0000001f, N("setse"), T(pmod), T(src1), T(src2) },    
    { 0x0000000b, 0x000000ff, N("setsle"), T(pmod), T(src1), T(src2) },
    
    { 0x0000000c, 0x0000001f, N("minsz"), T(pmod), T(dst), T(src1), T(src2) }, // (a > b) ? b : max(a, 0), PRED := SRC1 > SRC2
    { 0x0000000d, 0x0000001f, N("clampsex"), T(pmod), T(dst), T(src1), T(src2) }, // clamp to -2^b..2^b-1, PRED := not clamped
    { 0x0000000e, 0x0000001f, N("sex"), T(pmod), T(dst), T(src1), T(src2) }, // PRED := no change
    
    { 0x0000000f, 0x0000001f, N("setzero"), T(pmod), T(src1), T(src2), .fmask = F_VP2 }, // PRED := is zero
    
    { 0x00000010, 0x0000001f, N("bset"), T(pmod), T(dst), T(src1), T(src2) }, // PRED := even
    { 0x00000011, 0x0000001f, N("bclr"), T(pmod), T(dst), T(src1), T(src2) }, // PRED := odd
    { 0x00000012, 0x0000001f, N("btest"), T(pmod), T(src1), T(src2) },
    
    
    { 0x00000014, 0x0000001f, N("rot8"), T(pmod), T(dst), T(src1) }, // PRED := odd
    { 0x00000015, 0x0000001f, N("shl"), T(pmod), T(dst), T(src1), T(src2) }, // pdst becomes last bit shifted out
    { 0x00000016, 0x0000001f, N("shr"), T(pmod), T(dst), T(src1), T(src2) }, // pdst becomes last bit shifted out
    { 0x00000017, 0x0000001f, N("sar"), T(pmod), T(dst), T(src1), T(src2) }, // pdst becomes last bit shifted out
    
    { 0x00000018, 0x0000001f, N("and"), T(pmod), T(dst), T(src1), T(src2) }, /* PRED := odd */
    { 0x00000019, 0x0000001f, N("or"), T(pmod), T(dst), T(src1), T(src2) }, // PRED := even
    { 0x0000001a, 0x0000001f, N("xor"), T(pmod), T(dst), T(src1), T(src2) }, // PRED := odd
    { 0x0000001b, 0x0000001f, N("not"), T(pmod), T(dst), T(src1), T(src2) }, // PRED := odd
    { 0x0000001c, 0x0000001f, N("lut"), T(pmod), T(dst), T(src1), T(src2) }, /* 264, VC1 */
     
     
    // Opcodes with flag bits not verified
	{ 0x00000066, 0x000000ff, N("avgs"), T(dst), T(src1), T(src2), .fmask = F_VP3 }, // (a+b)/2, rounding UP, signed
	{ 0x00000067, 0x000000ff, N("avgu"), T(dst), T(src1), T(src2), .fmask = F_VP3 }, // (a+b)/2, rounding UP, unsigned
	{ 0x0000006f, 0x000000ff, N("div2s"), T(dst), T(src1), .fmask = F_VP3 }, // signed div by 2, round to 0. Not present on vp2?
	{ 0x0000007d, 0x000000ff, N("min"), T(dst), T(src1), T(src2), .fmask = F_VP3 },
	{ 0x0000007e, 0x000000ff, N("max"), T(dst), T(src1), T(src2), .fmask = F_VP3},
    
	{ 0, 0, OOPS },
};

static struct insn tabops[] = {
	{ 0x34000043, 0x3c0000ff, N("nop") },
	{ 0x14000000, 0x34000000, T(ovr) },
    { 0x34000000, 0x34000000, T(p), T(ovr) },
	{ 0x00000000, 0x20000000, T(m) },
	{ 0x20000000, 0x20000000, T(p), T(m) },
	{ 0, 0, OOPS },
};

static struct insn tabroot[] = {
	{ 0, 0, OP64, T(ops), .vartype = VP3 },
	{ 0xffc0000000ull, 0xffc0000000ull, OP64, T(ops), .vartype = VP2 },
	{ 0x0000000000ull, 0x0200000000ull, OP64, RBRPRED, N("rbra"), RBRTARG, T(ops), .vartype = VP2 },
	{ 0x0200000000ull, 0x0200000000ull, OP64, N("not"), RBRPRED, N("rbra"), RBRTARG, T(ops), .vartype = VP2 },
	{ 0, 0, OOPS },
};

struct disisa vuc_isa_s = {
	"vuc",
	tabroot,
<<<<<<< HEAD
	4,
	4,
	4,
=======
	8,
	8,
	8,
    .vars = vuc_vars,
    .varsnum = sizeof vuc_vars / sizeof *vuc_vars,
>>>>>>> 175b6224
};<|MERGE_RESOLUTION|>--- conflicted
+++ resolved
@@ -396,25 +396,17 @@
 };
 
 static struct insn tabroot[] = {
-	{ 0, 0, OP64, T(ops), .vartype = VP3 },
-	{ 0xffc0000000ull, 0xffc0000000ull, OP64, T(ops), .vartype = VP2 },
-	{ 0x0000000000ull, 0x0200000000ull, OP64, RBRPRED, N("rbra"), RBRTARG, T(ops), .vartype = VP2 },
-	{ 0x0200000000ull, 0x0200000000ull, OP64, N("not"), RBRPRED, N("rbra"), RBRTARG, T(ops), .vartype = VP2 },
+	{ 0, 0, OP64, T(ops), .fmask = F_VP3 },
+	{ 0xffc0000000ull, 0xffc0000000ull, OP64, T(ops), .fmask = F_VP2 },
+	{ 0x0000000000ull, 0x0200000000ull, OP64, RBRPRED, N("rbra"), RBRTARG, T(ops), .fmask = F_VP2 },
+	{ 0x0200000000ull, 0x0200000000ull, OP64, N("not"), RBRPRED, N("rbra"), RBRTARG, T(ops), .fmask =F_VP2 },
 	{ 0, 0, OOPS },
 };
 
 struct disisa vuc_isa_s = {
 	"vuc",
 	tabroot,
-<<<<<<< HEAD
 	4,
 	4,
 	4,
-=======
-	8,
-	8,
-	8,
-    .vars = vuc_vars,
-    .varsnum = sizeof vuc_vars / sizeof *vuc_vars,
->>>>>>> 175b6224
 };