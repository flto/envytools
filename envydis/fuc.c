--- conflicted
+++ resolved
@@ -569,33 +569,6 @@
 	{ 0, 0, OOPS },
 };
 
-<<<<<<< HEAD
-=======
-static void fuc_prep(struct disisa *isa) {
-	isa->vardata = vardata_new("fuc");
-	int f_fuc0op = vardata_add_feature(isa->vardata, "fuc0op", "v0 exclusive opcodes");
-	int f_fuc3op = vardata_add_feature(isa->vardata, "fuc3op", "v3+ opcodes");
-	int f_pc24 = vardata_add_feature(isa->vardata, "pc24", "24-bit PC opcodes");
-	int f_crypt = vardata_add_feature(isa->vardata, "crypt", "Cryptographic coprocessor");
-	if (f_fuc0op == -1 || f_fuc3op == -1 || f_pc24 == -1 || f_crypt == -1)
-		abort();
-	int vs_fucver = vardata_add_varset(isa->vardata, "fucver", "fµc version");
-	if (vs_fucver == -1)
-		abort();
-	int v_fuc0 = vardata_add_variant(isa->vardata, "fuc0", "NV40:NV50", vs_fucver);
-	int v_fuc3 = vardata_add_variant(isa->vardata, "fuc3", "NV50:NVA0", vs_fucver);
-	int v_fuc4 = vardata_add_variant(isa->vardata, "fuc4", "NVA0:NVC0", vs_fucver);
-	if (v_fuc0 == -1 || v_fuc3 == -1 || v_fuc4 == -1)
-		abort();
-	vardata_variant_feature(isa->vardata, v_fuc0, f_fuc0op);
-	vardata_variant_feature(isa->vardata, v_fuc3, f_fuc3op);
-	vardata_variant_feature(isa->vardata, v_fuc4, f_fuc3op);
-	vardata_variant_feature(isa->vardata, v_fuc4, f_pc24);
-	if (vardata_validate(isa->vardata))
-		abort();
-}
-
->>>>>>> 5dbe25b9
 struct disisa fuc_isa_s = {
 	"fuc",
 	tabm,
