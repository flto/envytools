--- conflicted
+++ resolved
@@ -407,13 +407,8 @@
 
 	{ 0x000000c0, 0x000000ff, OP24, N("mulu"), REG1, REG2, IMM8 },
 	{ 0x000000c1, 0x000000ff, OP24, N("muls"), REG1, REG2, IMM8S },
-<<<<<<< HEAD
-	{ 0x000000c2, 0x000000ff, OP24, N("sex"), REG1, REG2, IMM8 },
+	{ 0x000000c2, 0x000000ff, OP24, N("sext"), REG1, REG2, IMM8 },
 	{ 0x000000c3, 0x000000ff, OP24, N("extrs"), REG1, REG2, BITF8, .fmask = F_FUC3P },
-=======
-	{ 0x000000c2, 0x000000ff, OP24, N("sext"), REG1, REG2, IMM8 },
-	{ 0x000000c3, 0x000000ff, OP24, N("extrs"), REG1, REG2, BITF8, .vartype = NVA3P },
->>>>>>> 34f4b82c
 	{ 0x000000c4, 0x000000ff, OP24, N("and"), REG1, REG2, IMM8 },
 	{ 0x000000c5, 0x000000ff, OP24, N("or"), REG1, REG2, IMM8 },
 	{ 0x000000c6, 0x000000ff, OP24, N("xor"), REG1, REG2, IMM8 },
@@ -557,13 +552,8 @@
 
 	{ 0x000000ff, 0x000f00ff, OP24, N("mulu"), REG3, REG2, REG1 },
 	{ 0x000100ff, 0x000f00ff, OP24, N("muls"), REG3, REG2, REG1 },
-<<<<<<< HEAD
-	{ 0x000200ff, 0x000f00ff, OP24, N("sex"), REG3, REG2, REG1 },
+	{ 0x000200ff, 0x000f00ff, OP24, N("sext"), REG3, REG2, REG1 },
 	{ 0x000300ff, 0x000f00ff, OP24, N("extrs"), REG3, REG2, REG1, .fmask = F_FUC3P },
-=======
-	{ 0x000200ff, 0x000f00ff, OP24, N("sext"), REG3, REG2, REG1 },
-	{ 0x000300ff, 0x000f00ff, OP24, N("extrs"), REG3, REG2, REG1, .vartype = NVA3P },
->>>>>>> 34f4b82c
 	{ 0x000400ff, 0x000f00ff, OP24, N("and"), REG3, REG2, REG1 },
 	{ 0x000500ff, 0x000f00ff, OP24, N("or"), REG3, REG2, REG1 },
 	{ 0x000600ff, 0x000f00ff, OP24, N("xor"), REG3, REG2, REG1 },
